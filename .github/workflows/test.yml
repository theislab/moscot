name: Test

on:
  push:
    branches: [master]
  pull_request:
    branches: [master]

concurrency:
  group: ${{ github.head_ref || github.run_id }}
  cancel-in-progress: true

jobs:
    lint:
        runs-on: ubuntu-latest
        steps:
        -   uses: actions/checkout@v2
        -   name: Set up Python 3.9
            uses: actions/setup-python@v2
            with:
                python-version: 3.9

        -   uses: actions/cache@v2
            with:
                path: ~/.cache/pre-commit
                key: precommit-${{ env.pythonLocation }}-${{ hashFiles('**/.pre-commit-config.yaml') }}

        -   name: Install pip dependencies
            run: |
                python -m pip install --upgrade pip
                pip install tox

        -   name: Lint
<<<<<<< HEAD
            run: |-
                echo "LINTING DISABLED"
=======
            run: |
                echo "LINTING DISABLED"


    test:
        runs-on: ${{ matrix.os }}
        strategy:
            fail-fast: false
            matrix:
                os: [ubuntu-latest]
                python: [3.8]
        steps:
        -   uses: actions/checkout@v2
        -   name: Set up Python ${{ matrix.python }}
            uses: actions/setup-python@v2
            with:
                python-version: ${{ matrix.python }}

        -   name: Install pip dependencies
            run: |
                python -m pip install --upgrade pip
                pip install tox tox-gh-actions codecov

        -   name: Test
            run: |
                tox -vv -- -m fast

        -   name: Upload coverage
            env:
                CODECOV_NAME: ${{ matrix.python }}-${{ matrix.os }}
                CODECOV_TOKEN: ${{ secrets.CODECOV_TOKEN }}
            run: |-
                codecov --no-color --required --flags unittests
>>>>>>> 3e01982b
<|MERGE_RESOLUTION|>--- conflicted
+++ resolved
@@ -31,13 +31,8 @@
                 pip install tox
 
         -   name: Lint
-<<<<<<< HEAD
             run: |-
                 echo "LINTING DISABLED"
-=======
-            run: |
-                echo "LINTING DISABLED"
-
 
     test:
         runs-on: ${{ matrix.os }}
@@ -57,15 +52,12 @@
             run: |
                 python -m pip install --upgrade pip
                 pip install tox tox-gh-actions codecov
-
         -   name: Test
             run: |
                 tox -vv -- -m fast
-
         -   name: Upload coverage
             env:
                 CODECOV_NAME: ${{ matrix.python }}-${{ matrix.os }}
                 CODECOV_TOKEN: ${{ secrets.CODECOV_TOKEN }}
             run: |-
-                codecov --no-color --required --flags unittests
->>>>>>> 3e01982b
+                codecov --no-color --required --flags unittests