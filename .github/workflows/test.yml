name: Test

on:
  push:
    branches: [master]
  pull_request:
    branches: [master]

concurrency:
  group: ${{ github.head_ref || github.run_id }}
  cancel-in-progress: true

jobs:
<<<<<<< HEAD
  lint:
    runs-on: ubuntu-latest
    steps:
      - uses: actions/checkout@v2
      - name: Set up Python 3.9
        uses: actions/setup-python@v2
        with:
          python-version: 3.9

      - uses: actions/cache@v2
        with:
          path: ~/.cache/pre-commit
          key: precommit-${{ env.pythonLocation }}-${{ hashFiles('**/.pre-commit-config.yaml') }}

      - name: Install pip dependencies
        run: |
          python -m pip install --upgrade pip
          pip install tox

      - name: Lint
        run: |
          echo "LINTING DISABLED"

  test:
    runs-on: ${{ matrix.os }}
    strategy:
      fail-fast: false
      matrix:
        os: [ubuntu-latest]
        python: [3.8]

    steps:
      - uses: actions/checkout@v2
      - name: Set up Python ${{ matrix.python }}
        uses: actions/setup-python@v2
        with:
          python-version: ${{ matrix.python }}

      - name: Install pip dependencies
        run: |
          python -m pip install --upgrade pip
          pip install tox tox-gh-actions codecov

      - name: Test
        run: |
          tox -vv

      - name: Upload coverage
        env:
          CODECOV_NAME: ${{ matrix.python }}-${{ matrix.os }}
          CODECOV_TOKEN: ${{ secrets.CODECOV_TOKEN }}
        run: |
          codecov --no-color --required --flags unittests
=======
    lint:
        runs-on: ubuntu-latest
        steps:
        -   uses: actions/checkout@v2
        -   name: Set up Python 3.9
            uses: actions/setup-python@v2
            with:
                python-version: 3.9

        -   uses: actions/cache@v2
            with:
                path: ~/.cache/pre-commit
                key: precommit-${{ env.pythonLocation }}-${{ hashFiles('**/.pre-commit-config.yaml') }}

        -   name: Install pip dependencies
            run: |
                python -m pip install --upgrade pip
                pip install tox

        -   name: Lint
            run: |
                echo "LINTING DISABLED"

    #test:
    #    runs-on: ${{ matrix.os }}
    #    strategy:
    #        fail-fast: false
    #        matrix:
    #            os: [ubuntu-latest]
    #            python: [3.8]
    #
    #    steps:
    #    -   uses: actions/checkout@v2
    #    -   name: Set up Python ${{ matrix.python }}
    #        uses: actions/setup-python@v2
    #        with:
    #            python-version: ${{ matrix.python }}
    #
    #    -   name: Install pip dependencies
    #        run: |
    #            python -m pip install --upgrade pip
    #            pip install tox tox-gh-actions codecov
    #
    #    -   name: Test
    #        run: |
    #            tox -vv    
    #
    #    -   name: Upload coverage
    #        env:
    #            CODECOV_NAME: ${{ matrix.python }}-${{ matrix.os }}
    #            CODECOV_TOKEN: ${{ secrets.CODECOV_TOKEN }}
    #        run: |
    #            codecov --no-color --required --flags unittests
>>>>>>> 40340e34
<|MERGE_RESOLUTION|>--- conflicted
+++ resolved
@@ -11,61 +11,6 @@
   cancel-in-progress: true
 
 jobs:
-<<<<<<< HEAD
-  lint:
-    runs-on: ubuntu-latest
-    steps:
-      - uses: actions/checkout@v2
-      - name: Set up Python 3.9
-        uses: actions/setup-python@v2
-        with:
-          python-version: 3.9
-
-      - uses: actions/cache@v2
-        with:
-          path: ~/.cache/pre-commit
-          key: precommit-${{ env.pythonLocation }}-${{ hashFiles('**/.pre-commit-config.yaml') }}
-
-      - name: Install pip dependencies
-        run: |
-          python -m pip install --upgrade pip
-          pip install tox
-
-      - name: Lint
-        run: |
-          echo "LINTING DISABLED"
-
-  test:
-    runs-on: ${{ matrix.os }}
-    strategy:
-      fail-fast: false
-      matrix:
-        os: [ubuntu-latest]
-        python: [3.8]
-
-    steps:
-      - uses: actions/checkout@v2
-      - name: Set up Python ${{ matrix.python }}
-        uses: actions/setup-python@v2
-        with:
-          python-version: ${{ matrix.python }}
-
-      - name: Install pip dependencies
-        run: |
-          python -m pip install --upgrade pip
-          pip install tox tox-gh-actions codecov
-
-      - name: Test
-        run: |
-          tox -vv
-
-      - name: Upload coverage
-        env:
-          CODECOV_NAME: ${{ matrix.python }}-${{ matrix.os }}
-          CODECOV_TOKEN: ${{ secrets.CODECOV_TOKEN }}
-        run: |
-          codecov --no-color --required --flags unittests
-=======
     lint:
         runs-on: ubuntu-latest
         steps:
@@ -118,5 +63,4 @@
     #            CODECOV_NAME: ${{ matrix.python }}-${{ matrix.os }}
     #            CODECOV_TOKEN: ${{ secrets.CODECOV_TOKEN }}
     #        run: |
-    #            codecov --no-color --required --flags unittests
->>>>>>> 40340e34
+    #            codecov --no-color --required --flags unittests