import types
from typing import Any, Literal, Mapping, Optional, Tuple, Type, Union

from moscot import _constants
<<<<<<< HEAD
from moscot._types import Policy_t, ProblemStage_t, QuadInitializer_t, ScaleCost_t
=======
from moscot._docs._docs import d
from moscot._types import (
    OttCostFnMap_t,
    Policy_t,
    ProblemStage_t,
    QuadInitializer_t,
    ScaleCost_t,
)
>>>>>>> 9c3adacd
from moscot.base.problems.compound_problem import B, CompoundProblem, K
from moscot.base.problems.problem import OTProblem
from moscot.problems._utils import handle_cost, handle_joint_attr
from moscot.problems.space._mixins import SpatialAlignmentMixin

__all__ = ["AlignmentProblem"]


class AlignmentProblem(CompoundProblem[K, B], SpatialAlignmentMixin[K, B]):
    """
    Class for aligning spatial omics data, based on :cite:`zeira:22`.

    The `AlignmentProblem` allows to align spatial omics data via optimal transport.

    Parameters
    ----------
    %(adata)s
    """

    def prepare(
        self,
        batch_key: str,
        spatial_key: str = "spatial",
        joint_attr: Optional[Union[str, Mapping[str, Any]]] = None,
        policy: Literal["sequential", "star"] = "sequential",
        reference: Optional[str] = None,
        cost: OttCostFnMap_t = "sq_euclidean",
        cost_kwargs: Union[Mapping[str, Any], Mapping[str, Mapping[str, Any]]] = types.MappingProxyType({}),
        a: Optional[str] = None,
        b: Optional[str] = None,
        **kwargs: Any,
    ) -> "AlignmentProblem[K, B]":
        """Prepare the problem.

        This method prepares the data to be passed to the optimal transport solver.

        Parameters
        ----------
        %(batch_key)s
        %(spatial_key)s
        %(joint_attr)s
        %(policy)s

        reference
            Only used if `policy="star"`, it's the value for reference stored
            in :attr:`anndata.AnnData.obs` ``["batch_key"]``.

        %(cost)s
        %(cost_kwargs)s
        %(a)s
        %(b)s
        %(kwargs_prepare)s

        Returns
        -------
        :class:`moscot.problems.space.MappingProblem`.

        Examples
        --------
        %(ex_prepare)s
        """
        self.spatial_key = spatial_key
        self.batch_key = batch_key

        x = y = {"attr": "obsm", "key": self.spatial_key, "tag": "point_cloud"}

        xy, kwargs = handle_joint_attr(joint_attr, kwargs)
        xy, x, y = handle_cost(xy=xy, x=x, y=y, cost=cost, cost_kwargs=cost_kwargs)

        return super().prepare(  # type: ignore[return-value]
            x=x, y=y, xy=xy, policy=policy, key=batch_key, reference=reference, cost=cost, a=a, b=b, **kwargs
        )

    def solve(
        self,
        alpha: Optional[float] = 0.5,
        epsilon: Optional[float] = 1e-2,
        tau_a: float = 1.0,
        tau_b: float = 1.0,
        rank: int = -1,
        scale_cost: ScaleCost_t = "mean",
        batch_size: Optional[int] = None,
        stage: Union[ProblemStage_t, Tuple[ProblemStage_t, ...]] = ("prepared", "solved"),
        initializer: QuadInitializer_t = None,
        initializer_kwargs: Mapping[str, Any] = types.MappingProxyType({}),
        jit: bool = True,
        min_iterations: int = 5,
        max_iterations: int = 50,
        threshold: float = 1e-3,
        linear_solver_kwargs: Mapping[str, Any] = types.MappingProxyType({}),
        device: Optional[Literal["cpu", "gpu", "tpu"]] = None,
        **kwargs: Any,
    ) -> "AlignmentProblem[K,B]":
        """
        Solve optimal transport problems defined in :class:`moscot.problems.space.AlignmentProblem`.

        Parameters
        ----------
        %(alpha)s
        %(epsilon)s
        %(tau_a)s
        %(tau_b)s
        %(rank)s
        %(scale_cost)s
        %(pointcloud_kwargs)s
        %(stage)s
        %(initializer_quad)s
        %(initializer_kwargs)s
        %(gw_kwargs)s
        %(linear_solver_kwargs)s
        %(device_solve)s
        %(kwargs_quad_fused)s

        Returns
        -------
        :class:`moscot.problems.space.AlignmentProblem`.

        Examples
        --------
        %(ex_solve_quadratic)s
        """
        return super().solve(  # type: ignore[return-value]
            alpha=alpha,
            epsilon=epsilon,
            tau_a=tau_a,
            tau_b=tau_b,
            rank=rank,
            scale_cost=scale_cost,
            batch_size=batch_size,
            stage=stage,
            initializer=initializer,
            initializer_kwargs=initializer_kwargs,
            jit=jit,
            min_iterations=min_iterations,
            max_iterations=max_iterations,
            threshold=threshold,
            linear_solver_kwargs=linear_solver_kwargs,
            device=device,
            **kwargs,
        )

    @property
    def _base_problem_type(self) -> Type[B]:
        return OTProblem  # type: ignore[return-value]

    @property
    def _valid_policies(self) -> Tuple[Policy_t, ...]:
        return _constants.SEQUENTIAL, _constants.STAR  # type: ignore[return-value]<|MERGE_RESOLUTION|>--- conflicted
+++ resolved
@@ -2,10 +2,6 @@
 from typing import Any, Literal, Mapping, Optional, Tuple, Type, Union
 
 from moscot import _constants
-<<<<<<< HEAD
-from moscot._types import Policy_t, ProblemStage_t, QuadInitializer_t, ScaleCost_t
-=======
-from moscot._docs._docs import d
 from moscot._types import (
     OttCostFnMap_t,
     Policy_t,
@@ -13,7 +9,6 @@
     QuadInitializer_t,
     ScaleCost_t,
 )
->>>>>>> 9c3adacd
 from moscot.base.problems.compound_problem import B, CompoundProblem, K
 from moscot.base.problems.problem import OTProblem
 from moscot.problems._utils import handle_cost, handle_joint_attr
