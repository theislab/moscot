import types
from typing import Any, Literal, Mapping, Optional, Tuple, Type, Union

from moscot import _constants
from moscot._types import (
    CostKwargs_t,
    OttCostFnMap_t,
    Policy_t,
    ProblemStage_t,
    QuadInitializer_t,
    ScaleCost_t,
)
from moscot.base.problems.compound_problem import B, CompoundProblem, K
from moscot.base.problems.problem import OTProblem
from moscot.problems._utils import handle_cost, handle_joint_attr
from moscot.problems.space._mixins import SpatialAlignmentMixin

__all__ = ["AlignmentProblem"]


<<<<<<< HEAD
class AlignmentProblem(CompoundProblem[K, B], SpatialAlignmentMixin[K, B]):
=======
@d.dedent
class AlignmentProblem(SpatialAlignmentMixin[K, B], CompoundProblem[K, B]):
>>>>>>> 865c1f76
    """
    Class for aligning spatial omics data, based on :cite:`zeira:22`.

    The `AlignmentProblem` allows to align spatial omics data via optimal transport.

    Parameters
    ----------
    %(adata)s
    """

    def prepare(
        self,
        batch_key: str,
        spatial_key: str = "spatial",
        joint_attr: Optional[Union[str, Mapping[str, Any]]] = None,
        policy: Literal["sequential", "star"] = "sequential",
        reference: Optional[str] = None,
        cost: OttCostFnMap_t = "sq_euclidean",
        cost_kwargs: CostKwargs_t = types.MappingProxyType({}),
        a: Optional[str] = None,
        b: Optional[str] = None,
        **kwargs: Any,
    ) -> "AlignmentProblem[K, B]":
        """Prepare the problem.

        This method prepares the data to be passed to the optimal transport solver.

        Parameters
        ----------
        %(batch_key)s
        %(spatial_key)s
        %(joint_attr)s
        %(policy)s

        reference
            Only used if `policy="star"`, it's the value for reference stored
            in :attr:`anndata.AnnData.obs` ``["batch_key"]``.

        %(cost)s
        %(cost_kwargs)s
        %(a)s
        %(b)s
        %(kwargs_prepare)s

        Returns
        -------
        :class:`moscot.problems.space.MappingProblem`.

        Examples
        --------
        %(ex_prepare)s
        """
        self.spatial_key = spatial_key
        self.batch_key = batch_key

        x = y = {"attr": "obsm", "key": self.spatial_key, "tag": "point_cloud"}

        xy, kwargs = handle_joint_attr(joint_attr, kwargs)
        xy, x, y = handle_cost(xy=xy, x=x, y=y, cost=cost, cost_kwargs=cost_kwargs)

        return super().prepare(  # type: ignore[return-value]
            x=x, y=y, xy=xy, policy=policy, key=batch_key, reference=reference, cost=cost, a=a, b=b, **kwargs
        )

    def solve(
        self,
        alpha: Optional[float] = 0.5,
        epsilon: Optional[float] = 1e-2,
        tau_a: float = 1.0,
        tau_b: float = 1.0,
        rank: int = -1,
        scale_cost: ScaleCost_t = "mean",
        batch_size: Optional[int] = None,
        stage: Union[ProblemStage_t, Tuple[ProblemStage_t, ...]] = ("prepared", "solved"),
        initializer: QuadInitializer_t = None,
        initializer_kwargs: Mapping[str, Any] = types.MappingProxyType({}),
        jit: bool = True,
        min_iterations: int = 5,
        max_iterations: int = 50,
        threshold: float = 1e-3,
        linear_solver_kwargs: Mapping[str, Any] = types.MappingProxyType({}),
        device: Optional[Literal["cpu", "gpu", "tpu"]] = None,
        **kwargs: Any,
    ) -> "AlignmentProblem[K,B]":
        """
        Solve optimal transport problems defined in :class:`moscot.problems.space.AlignmentProblem`.

        Parameters
        ----------
        %(alpha)s
        %(epsilon)s
        %(tau_a)s
        %(tau_b)s
        %(rank)s
        %(scale_cost)s
        %(pointcloud_kwargs)s
        %(stage)s
        %(initializer_quad)s
        %(initializer_kwargs)s
        %(gw_kwargs)s
        %(linear_solver_kwargs)s
        %(device_solve)s
        %(kwargs_quad_fused)s

        Returns
        -------
        :class:`moscot.problems.space.AlignmentProblem`.

        Examples
        --------
        %(ex_solve_quadratic)s
        """
        return super().solve(  # type: ignore[return-value]
            alpha=alpha,
            epsilon=epsilon,
            tau_a=tau_a,
            tau_b=tau_b,
            rank=rank,
            scale_cost=scale_cost,
            batch_size=batch_size,
            stage=stage,
            initializer=initializer,
            initializer_kwargs=initializer_kwargs,
            jit=jit,
            min_iterations=min_iterations,
            max_iterations=max_iterations,
            threshold=threshold,
            linear_solver_kwargs=linear_solver_kwargs,
            device=device,
            **kwargs,
        )

    @property
    def _base_problem_type(self) -> Type[B]:
        return OTProblem  # type: ignore[return-value]

    @property
    def _valid_policies(self) -> Tuple[Policy_t, ...]:
        return _constants.SEQUENTIAL, _constants.STAR  # type: ignore[return-value]<|MERGE_RESOLUTION|>--- conflicted
+++ resolved
@@ -18,12 +18,7 @@
 __all__ = ["AlignmentProblem"]
 
 
-<<<<<<< HEAD
-class AlignmentProblem(CompoundProblem[K, B], SpatialAlignmentMixin[K, B]):
-=======
-@d.dedent
 class AlignmentProblem(SpatialAlignmentMixin[K, B], CompoundProblem[K, B]):
->>>>>>> 865c1f76
     """
     Class for aligning spatial omics data, based on :cite:`zeira:22`.
 
