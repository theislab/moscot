--- conflicted
+++ resolved
@@ -75,12 +75,8 @@
         sc_attr: Union[str, Mapping[str, Any]],
         batch_key: Optional[str] = None,
         spatial_key: Union[str, Mapping[str, Any]] = "spatial",
-<<<<<<< HEAD
         var_names: Optional[Sequence[str]] = None,
-=======
-        var_names: Optional[Sequence[Any]] = None,
         normalize_spatial: bool = True,
->>>>>>> c88f5eff
         joint_attr: Optional[Union[str, Mapping[str, Any]]] = None,
         cost: OttCostFnMap_t = "sq_euclidean",
         cost_kwargs: CostKwargs_t = types.MappingProxyType({}),
@@ -112,7 +108,6 @@
         spatial_key
             Key in :attr:`~anndata.AnnData.obsm` where the spatial coordinates are stored.
         var_names
-<<<<<<< HEAD
             Genes in :attr:`~anndata.AnnData.var_names` for the :term:`linear term` in the
             :term:`fused <fused Gromov-Wasserstein>` case. Valid options are:
 
@@ -121,6 +116,9 @@
               to the pure :term:`Gromov-Wasserstein` case.
 
             See also the ``joint_attribute`` parameter.
+        normalize_spatial
+            Whether to normalize the spatial coordinates. If `True`, the coordinates are normalized
+            by standardizing them. If `False`, no normalization is performed.
         joint_attr
             How to get the data for the :term:`linear term` in the :term:`fused <fused Gromov-Wasserstein>` case:
 
@@ -130,15 +128,6 @@
             - :class:`dict`-  it should contain ``'attr'`` and ``'key'``, the attribute and key in
               :class:`~anndata.AnnData`, and optionally ``'tag'`` from the
               :class:`tags <moscot.utils.tagged_array.Tag>`.
-=======
-            List of shared features to be used for the linear problem. If None, it defaults to the intersection
-            between ``adata_sc`` and ``adata_sp``. If an empty list is pass, it defines a quadratic problem.
-        normalize_spatial
-            Whether to normalize the spatial coordinates. If `True`, the coordinates are normalized
-            by standardizing them. If `False`, no normalization is performed.
->>>>>>> c88f5eff
-
-            By default, :attr:`tag = 'point_cloud' <moscot.utils.tagged_array.Tag.POINT_CLOUD>` is used.
         cost
             Cost function to use. Valid options are:
 
@@ -180,8 +169,6 @@
         - :attr:`stage` - set to ``'prepared'``.
         - :attr:`problem_kind` - set to ``'quadratic'``.
         """
-<<<<<<< HEAD
-=======
         x = {"attr": "obsm", "key": spatial_key} if isinstance(spatial_key, str) else spatial_key
         y = {"attr": "obsm", "key": sc_attr} if isinstance(sc_attr, str) else sc_attr
 
@@ -189,7 +176,6 @@
             kwargs["x_callback"] = "spatial-norm"
             kwargs.setdefault("x_callback_kwargs", {"spatial_key": spatial_key})
 
->>>>>>> c88f5eff
         self.batch_key = batch_key
         self.spatial_key = spatial_key if isinstance(spatial_key, str) else spatial_key["key"]
         self.filtered_vars = var_names
