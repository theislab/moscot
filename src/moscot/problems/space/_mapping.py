--- conflicted
+++ resolved
@@ -22,12 +22,7 @@
 __all__ = ["MappingProblem"]
 
 
-<<<<<<< HEAD
-class MappingProblem(CompoundProblem[K, OTProblem], SpatialMappingMixin[K, OTProblem]):
-=======
-@d.dedent
 class MappingProblem(SpatialMappingMixin[K, OTProblem], CompoundProblem[K, OTProblem]):
->>>>>>> 865c1f76
     """
     Class for mapping single cell omics data onto spatial data, based on :cite:`nitzan:19`.
 
