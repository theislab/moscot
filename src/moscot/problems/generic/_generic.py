from types import MappingProxyType
from typing import Any, Dict, List, Type, Tuple, Union, Literal, Mapping, Optional

from anndata import AnnData

from moscot._types import ScaleCost_t, ProblemStage_t, QuadInitializer_t, SinkhornInitializer_t
from moscot._docs._docs import d
from moscot.problems.base import OTProblem, CompoundProblem  # type: ignore[attr-defined]
from moscot.problems._utils import handle_cost, handle_joint_attr
from moscot.problems.generic._mixins import GenericAnalysisMixin
from moscot.problems.base._compound_problem import B, K

__all__ = ["SinkhornProblem", "GWProblem"]


@d.dedent
class SinkhornProblem(GenericAnalysisMixin[K, B], CompoundProblem[K, B]):
    """
    Class for solving linear OT problems.

    Parameters
    ----------
    %(adata)s
    """

    def __init__(self, adata: AnnData, **kwargs: Any):
        super().__init__(adata, **kwargs)

    @d.dedent
    def prepare(
        self,
        key: str,
        joint_attr: Optional[Union[str, Mapping[str, Any]]] = None,
        policy: Literal["sequential", "pairwise", "explicit"] = "sequential",
        cost: Literal["sq_euclidean", "cosine", "bures", "unbalanced_bures"] = "sq_euclidean",
        a: Optional[str] = None,
        b: Optional[str] = None,
        **kwargs: Any,
    ) -> "SinkhornProblem[K, B]":
        """
        Prepare the :class:`moscot.problems.generic.SinkhornProblem`.

        Parameters
        ----------
        %(key)s
        %(joint_attr)s
        %(policy)s
        %(cost_lin)s
        %(a)s
        %(b)s
        %(kwargs_prepare)s

        Returns
        -------
        :class:`moscot.problems.generic.SinkhornProblem`

        Notes
        -----
        If `a` and `b` are provided `marginal_kwargs` are ignored.

        Examples
        --------
        %(ex_prepare)s
        """
        self.batch_key = key
<<<<<<< HEAD
        if joint_attr is None:
            kwargs["xy_callback"] = "local-pca"
            kwargs.setdefault("xy_callback_kwargs", {})
        elif isinstance(joint_attr, str):
            kwargs["xy"] = {
                "x_attr": "obsm",
                "x_key": joint_attr,
                "y_attr": "obsm",
                "y_key": joint_attr,
            }
        elif isinstance(joint_attr, Mapping):
            kwargs["xy"] = joint_attr
        else:
            raise TypeError(f"Unable to interpret `joint_attr` of type `{type(joint_attr)}`.")
=======
>>>>>>> 74fdbe82
        xy, kwargs = handle_joint_attr(joint_attr, kwargs)
        xy, _, _ = handle_cost(xy=xy, cost=cost)
        return super().prepare(
            key=key,
            policy=policy,
            xy=xy,
            cost=cost,
            a=a,
            b=b,
            **kwargs,
        )

    @d.dedent
    def solve(
        self,
        epsilon: Optional[float] = 1e-3,
        tau_a: float = 1.0,
        tau_b: float = 1.0,
        rank: int = -1,
        scale_cost: ScaleCost_t = "mean",
        batch_size: Optional[int] = None,
        stage: Union[ProblemStage_t, Tuple[ProblemStage_t, ...]] = ("prepared", "solved"),
        initializer: SinkhornInitializer_t = None,
        initializer_kwargs: Mapping[str, Any] = MappingProxyType({}),
        jit: bool = True,
        threshold: float = 1e-3,
        lse_mode: bool = True,
        norm_error: int = 1,
        inner_iterations: int = 10,
        min_iterations: int = 0,
        max_iterations: int = 2000,
        gamma: float = 10.0,
        gamma_rescale: bool = True,
        device: Optional[Literal["cpu", "gpu", "tpu"]] = None,
        cost_matrix_rank: Optional[int] = None,
        **kwargs: Any,
    ) -> "SinkhornProblem[K,B]":
        """
        Solve optimal transport problems defined in :class:`moscot.problems.generic.SinkhornProblem`.

        Parameters
        ----------
        %(epsilon)s
        %(tau_a)s
        %(tau_b)s
        %(rank)s
        %(scale_cost)s
        %(pointcloud_kwargs)s
        %(stage)s
        %(initializer_lin)s
        %(initializer_kwargs)s
        %(jit)s
        %(sinkhorn_kwargs)s
        %(sinkhorn_lr_kwargs)s
        %(device_solve)s
        %(cost_matrix_rank)s
        %(kwargs_linear)s

        Returns
        -------
        :class:`moscot.problems.generic.SinkhornProblem`.

        Examples
        --------
        %(ex_solve_linear)s
        """
        return super().solve(
            epsilon=epsilon,
            tau_a=tau_a,
            tau_b=tau_b,
            rank=rank,
            scale_cost=scale_cost,
            batch_size=batch_size,
            stage=stage,
            initializer=initializer,
            initializer_kwargs=initializer_kwargs,
            jit=jit,
            threshold=threshold,
            lse_mode=lse_mode,
            norm_error=norm_error,
            inner_iterations=inner_iterations,
            min_iterations=min_iterations,
            max_iterations=max_iterations,
            gamma=gamma,
            gamma_rescale=gamma_rescale,
            cost_matrix_rank=cost_matrix_rank,
            device=device,
            **kwargs,
        )

    @property
    def _base_problem_type(self) -> Type[B]:
        return OTProblem

    @property
    def _valid_policies(self) -> Tuple[str, ...]:
        return "sequential", "pairwise", "explicit"


@d.get_sections(base="GWProblem", sections=["Parameters"])
@d.dedent
class GWProblem(GenericAnalysisMixin[K, B], CompoundProblem[K, B]):
    """
    Class for solving Gromov-Wasserstein problems.

    Parameters
    ----------
    %(adata)s
    """

    def __init__(self, adata: AnnData, **kwargs: Any):
        super().__init__(adata, **kwargs)

    @d.dedent
    def prepare(
        self,
        key: str,
        GW_x: Union[str, Mapping[str, Any]],
        GW_y: Union[str, Mapping[str, Any]],
        joint_attr: Optional[Union[str, Mapping[str, Any]]] = None,
        policy: Literal["sequential", "pairwise", "explicit"] = "sequential",
        cost: Union[
            Literal["sq_euclidean", "cosine", "bures", "unbalanced_bures"],
            Mapping[str, Literal["sq_euclidean", "cosine", "bures", "unbalanced_bures"]],
        ] = "sq_euclidean",
        a: Optional[str] = None,
        b: Optional[str] = None,
        **kwargs: Any,
    ) -> "GWProblem[K, B]":
        """
        Prepare the :class:`moscot.problems.generic.GWProblem`.

        Parameters
        ----------
        %(key)s
        %(GW_x)s
        %(GW_y)s
        %(joint_attr)s
        %(policy)s
        %(cost)s
        %(a)s
        %(b)s
        %(kwargs_prepare)s

        Returns
        -------
        :class:`moscot.problems.generic.GWProblem`

        Notes
        -----
        If `a` and `b` are provided `marginal_kwargs` are ignored.

        Examples
        --------
        %(ex_prepare)s
        """
        self.batch_key = key

        GW_updated: List[Dict[str, Any]] = [{}] * 2
        for i, z in enumerate([GW_x, GW_y]):
            if isinstance(z, str):
                GW_updated[i] = {"attr": "obsm", "key": z, "tag": "point_cloud"}  # cost handled by handle_cost
            elif isinstance(z, dict):
                GW_updated[i] = z
            else:
                raise TypeError("`GW_x` and `GW_y` must be of type `str` or `dict`.")

        xy, kwargs = handle_joint_attr(joint_attr, kwargs)
        xy, x, y = handle_cost(xy=xy, x=GW_updated[0], y=GW_updated[1], cost=cost)
        return super().prepare(
            key=key,
            xy=xy,
            x=x,
            y=y,
            policy=policy,
            cost=cost,
            a=a,
            b=b,
            **kwargs,
        )

    @d.dedent
    def solve(
        self,
        alpha: float = 1.0,
        epsilon: Optional[float] = 1e-3,
        tau_a: float = 1.0,
        tau_b: float = 1.0,
        rank: int = -1,
        scale_cost: ScaleCost_t = "mean",
        batch_size: Optional[int] = None,
        stage: Union[ProblemStage_t, Tuple[ProblemStage_t, ...]] = ("prepared", "solved"),
        initializer: QuadInitializer_t = None,
        initializer_kwargs: Mapping[str, Any] = MappingProxyType({}),
        jit: bool = True,
        min_iterations: int = 5,
        max_iterations: int = 50,
        threshold: float = 1e-3,
        gamma: float = 10.0,
        gamma_rescale: bool = True,
        ranks: Union[int, Tuple[int, ...]] = -1,
        tolerances: Union[float, Tuple[float, ...]] = 1e-2,
        linear_solver_kwargs: Mapping[str, Any] = MappingProxyType({}),
        device: Optional[Literal["cpu", "gpu", "tpu"]] = None,
        **kwargs: Any,
    ) -> "GWProblem[K,B]":
        """
        Solve optimal transport problems defined in :class:`moscot.problems.generic.GWProblem`.

        Parameters
        ----------
        %(alpha)s
        %(epsilon)s
        %(tau_a)s
        %(tau_b)s
        %(rank)s
        %(scale_cost)s
        %(pointcloud_kwargs)s
        %(stage)s
        %(initializer_quad)s
        %(initializer_kwargs)s
        %(gw_kwargs)s
        %(sinkhorn_lr_kwargs)s
        %(gw_lr_kwargs)s
        %(linear_solver_kwargs)s
        %(device_solve)s
        %(kwargs_quad)s

        Returns
        -------
        :class:`moscot.problems.generic.GWProblem`.

        Examples
        --------
        %(ex_solve_quadratic)s
        """
        return super().solve(
            alpha=alpha,
            epsilon=epsilon,
            tau_a=tau_a,
            tau_b=tau_b,
            rank=rank,
            scale_cost=scale_cost,
            batch_size=batch_size,
            stage=stage,
            initializer=initializer,
            initializer_kwargs=initializer_kwargs,
            jit=jit,
            min_iterations=min_iterations,
            max_iterations=max_iterations,
            threshold=threshold,
            gamma=gamma,
            gamma_rescale=gamma_rescale,
            ranks=ranks,
            tolerances=tolerances,
            linear_solver_kwargs=linear_solver_kwargs,
            device=device,
            **kwargs,
        )

    @property
    def _base_problem_type(self) -> Type[B]:
        return OTProblem

    @property
    def _valid_policies(self) -> Tuple[str, ...]:
        return "sequential", "pairwise", "explicit"<|MERGE_RESOLUTION|>--- conflicted
+++ resolved
@@ -63,23 +63,6 @@
         %(ex_prepare)s
         """
         self.batch_key = key
-<<<<<<< HEAD
-        if joint_attr is None:
-            kwargs["xy_callback"] = "local-pca"
-            kwargs.setdefault("xy_callback_kwargs", {})
-        elif isinstance(joint_attr, str):
-            kwargs["xy"] = {
-                "x_attr": "obsm",
-                "x_key": joint_attr,
-                "y_attr": "obsm",
-                "y_key": joint_attr,
-            }
-        elif isinstance(joint_attr, Mapping):
-            kwargs["xy"] = joint_attr
-        else:
-            raise TypeError(f"Unable to interpret `joint_attr` of type `{type(joint_attr)}`.")
-=======
->>>>>>> 74fdbe82
         xy, kwargs = handle_joint_attr(joint_attr, kwargs)
         xy, _, _ = handle_cost(xy=xy, cost=cost)
         return super().prepare(
