--- conflicted
+++ resolved
@@ -16,11 +16,7 @@
 from moscot.problems.generic._mixins import GenericAnalysisMixin
 from moscot.problems.base._compound_problem import B, K
 
-<<<<<<< HEAD
 __all__ = ["SinkhornProblem", "GWProblem", "FGWProblem", "NeuralProblem", "ConditionalNeuralProblem"]
-=======
-__all__ = ["SinkhornProblem", "GWProblem"]
->>>>>>> f30b766e
 
 
 @d.dedent
@@ -339,7 +335,6 @@
 
     @property
     def _valid_policies(self) -> Tuple[str, ...]:
-<<<<<<< HEAD
         return "sequential", "pairwise", "explicit"
 
 
@@ -654,7 +649,4 @@
 
     @property
     def _valid_policies(self) -> Tuple[str, ...]:
-        return Policy.SEQUENTIAL, Policy.TRIU, Policy.EXPLICIT
-=======
-        return "sequential", "pairwise", "explicit"
->>>>>>> f30b766e
+        return Policy.SEQUENTIAL, Policy.TRIU, Policy.EXPLICIT