import types
from typing import Any, Dict, Literal, Mapping, Optional, Tuple, Type, Union

from anndata import AnnData

from moscot import _constants
from moscot._types import (
    OttCostFn_t,
    OttCostFnMap_t,
    Policy_t,
    ProblemStage_t,
    QuadInitializer_t,
    ScaleCost_t,
    SinkhornInitializer_t,
)
from moscot.base.problems.compound_problem import B, CompoundProblem, K
from moscot.base.problems.problem import OTProblem
from moscot.problems._utils import handle_cost, handle_joint_attr
from moscot.problems.generic._mixins import GenericAnalysisMixin

__all__ = ["SinkhornProblem", "GWProblem"]


class SinkhornProblem(GenericAnalysisMixin[K, B], CompoundProblem[K, B]):
    """
    Class for solving linear OT problems.

    Parameters
    ----------
    %(adata)s
    """

    def __init__(self, adata: AnnData, **kwargs: Any):
        super().__init__(adata, **kwargs)

    def prepare(
        self,
        key: str,
        joint_attr: Optional[Union[str, Mapping[str, Any]]] = None,
        policy: Literal["sequential", "pairwise", "explicit"] = "sequential",
        cost: OttCostFn_t = "sq_euclidean",
        cost_kwargs: Union[Mapping[str, Any], Mapping[str, Mapping[str, Any]]] = types.MappingProxyType({}),
        a: Optional[str] = None,
        b: Optional[str] = None,
        **kwargs: Any,
    ) -> "SinkhornProblem[K, B]":
        """
        Prepare the :class:`moscot.problems.generic.SinkhornProblem`.

        Parameters
        ----------
        %(key)s
        %(joint_attr)s
        %(policy)s
        %(cost_lin)s
        %(cost_kwargs)s
        %(a)s
        %(b)s
        %(kwargs_prepare)s

        Returns
        -------
        :class:`moscot.problems.generic.SinkhornProblem`

        Notes
        -----
        If `a` and `b` are provided `marginal_kwargs` are ignored.

        Examples
        --------
        %(ex_prepare)s
        """
        self.batch_key = key  # type: ignore[misc]
        xy, kwargs = handle_joint_attr(joint_attr, kwargs)
<<<<<<< HEAD
        xy, _, _ = handle_cost(xy=xy, cost=cost)
        return super().prepare(  # type: ignore[return-value]
=======
        xy, _, _ = handle_cost(xy=xy, cost=cost, cost_kwargs=cost_kwargs)
        return super().prepare(
>>>>>>> 9c3adacd
            key=key,
            policy=policy,
            xy=xy,
            cost=cost,
            a=a,
            b=b,
            **kwargs,
        )

    def solve(
        self,
        epsilon: Optional[float] = 1e-3,
        tau_a: float = 1.0,
        tau_b: float = 1.0,
        rank: int = -1,
        scale_cost: ScaleCost_t = "mean",
        batch_size: Optional[int] = None,
        stage: Union[ProblemStage_t, Tuple[ProblemStage_t, ...]] = ("prepared", "solved"),
        initializer: SinkhornInitializer_t = None,
        initializer_kwargs: Mapping[str, Any] = types.MappingProxyType({}),
        jit: bool = True,
        threshold: float = 1e-3,
        lse_mode: bool = True,
        norm_error: int = 1,
        inner_iterations: int = 10,
        min_iterations: int = 0,
        max_iterations: int = 2000,
        device: Optional[Literal["cpu", "gpu", "tpu"]] = None,
        cost_matrix_rank: Optional[int] = None,
        **kwargs: Any,
    ) -> "SinkhornProblem[K,B]":
        """
        Solve optimal transport problems defined in :class:`moscot.problems.generic.SinkhornProblem`.

        Parameters
        ----------
        %(epsilon)s
        %(tau_a)s
        %(tau_b)s
        %(rank)s
        %(scale_cost)s
        %(pointcloud_kwargs)s
        %(stage)s
        %(initializer_lin)s
        %(initializer_kwargs)s
        %(jit)s
        %(sinkhorn_kwargs)s
        %(device_solve)s
        %(cost_matrix_rank)s
        %(kwargs_linear)s

        Returns
        -------
        :class:`moscot.problems.generic.SinkhornProblem`.

        Examples
        --------
        %(ex_solve_linear)s
        """
        return super().solve(  # type: ignore[return-value]
            epsilon=epsilon,
            tau_a=tau_a,
            tau_b=tau_b,
            rank=rank,
            scale_cost=scale_cost,
            batch_size=batch_size,
            stage=stage,
            initializer=initializer,
            initializer_kwargs=initializer_kwargs,
            jit=jit,
            threshold=threshold,
            lse_mode=lse_mode,
            norm_error=norm_error,
            inner_iterations=inner_iterations,
            min_iterations=min_iterations,
            max_iterations=max_iterations,
            cost_matrix_rank=cost_matrix_rank,
            device=device,
            **kwargs,
        )

    @property
    def _base_problem_type(self) -> Type[B]:
        return OTProblem  # type: ignore[return-value]

    @property
    def _valid_policies(self) -> Tuple[Policy_t, ...]:
        return _constants.SEQUENTIAL, _constants.PAIRWISE, _constants.EXPLICIT  # type: ignore[return-value]


class GWProblem(GenericAnalysisMixin[K, B], CompoundProblem[K, B]):
    """
    Class for solving (Fused) Gromov-Wasserstein problems.

    Parameters
    ----------
    %(adata)s
    """

    def __init__(self, adata: AnnData, **kwargs: Any):
        super().__init__(adata, **kwargs)

    def prepare(
        self,
        key: str,
        x_attr: Union[str, Mapping[str, Any]],
        y_attr: Union[str, Mapping[str, Any]],
        joint_attr: Optional[Union[str, Mapping[str, Any]]] = None,
        policy: Literal["sequential", "pairwise", "explicit"] = "sequential",
        cost: OttCostFnMap_t = "sq_euclidean",
        cost_kwargs: Union[Mapping[str, Any], Mapping[str, Mapping[str, Any]]] = types.MappingProxyType({}),
        a: Optional[str] = None,
        b: Optional[str] = None,
        **kwargs: Any,
    ) -> "GWProblem[K, B]":
        """
        Prepare the :class:`moscot.problems.generic.GWProblem`.

        Parameters
        ----------
        %(key)s
        %(x_attr)s
        %(y_attr)s
        %(joint_attr)s
        %(policy)s
        %(cost)s
        %(cost_kwargs)s
        %(a)s
        %(b)s
        %(kwargs_prepare)s

        Returns
        -------
        :class:`moscot.problems.generic.GWProblem`

        Notes
        -----
        If `a` and `b` are provided `marginal_kwargs` are ignored.

        Examples
        --------
        %(ex_prepare)s
        """
        self.batch_key = key  # type: ignore[misc]

        def set_quad_defaults(z: Union[str, Mapping[str, Any]]) -> Dict[str, str]:
            if isinstance(z, str):
                return {"attr": "obsm", "key": z, "tag": "point_cloud"}  # cost handled by handle_cost
            if isinstance(z, Mapping):
                return dict(z)
            raise TypeError("`x_attr` and `y_attr` must be of type `str` or `dict`.")

        xy, kwargs = handle_joint_attr(joint_attr, kwargs)
<<<<<<< HEAD
        xy, x, y = handle_cost(xy=xy, x=GW_updated[0], y=GW_updated[1], cost=cost)
        return super().prepare(  # type: ignore[return-value]
=======
        x = set_quad_defaults(x_attr)
        y = set_quad_defaults(y_attr)
        xy, x, y = handle_cost(xy=xy, x=x, y=y, cost=cost, cost_kwargs=cost_kwargs)
        return super().prepare(
>>>>>>> 9c3adacd
            key=key,
            xy=xy,
            x=x,
            y=y,
            policy=policy,
            cost=cost,
            a=a,
            b=b,
            **kwargs,
        )

    def solve(
        self,
        alpha: float = 1.0,
        epsilon: Optional[float] = 1e-3,
        tau_a: float = 1.0,
        tau_b: float = 1.0,
        rank: int = -1,
        scale_cost: ScaleCost_t = "mean",
        batch_size: Optional[int] = None,
        stage: Union[ProblemStage_t, Tuple[ProblemStage_t, ...]] = ("prepared", "solved"),
        initializer: QuadInitializer_t = None,
        initializer_kwargs: Mapping[str, Any] = types.MappingProxyType({}),
        jit: bool = True,
        min_iterations: int = 5,
        max_iterations: int = 50,
        threshold: float = 1e-3,
        linear_solver_kwargs: Mapping[str, Any] = types.MappingProxyType({}),
        device: Optional[Literal["cpu", "gpu", "tpu"]] = None,
        **kwargs: Any,
    ) -> "GWProblem[K,B]":
        """
        Solve optimal transport problems defined in :class:`moscot.problems.generic.GWProblem`.

        Parameters
        ----------
        %(alpha)s
        %(epsilon)s
        %(tau_a)s
        %(tau_b)s
        %(rank)s
        %(scale_cost)s
        %(pointcloud_kwargs)s
        %(stage)s
        %(initializer_quad)s
        %(initializer_kwargs)s
        %(gw_kwargs)s
        %(linear_solver_kwargs)s
        %(device_solve)s
        %(kwargs_quad)s

        Returns
        -------
        :class:`moscot.problems.generic.GWProblem`.

        Examples
        --------
        %(ex_solve_quadratic)s
        """
        return super().solve(  # type: ignore[return-value]
            alpha=alpha,
            epsilon=epsilon,
            tau_a=tau_a,
            tau_b=tau_b,
            rank=rank,
            scale_cost=scale_cost,
            batch_size=batch_size,
            stage=stage,
            initializer=initializer,
            initializer_kwargs=initializer_kwargs,
            jit=jit,
            min_iterations=min_iterations,
            max_iterations=max_iterations,
            threshold=threshold,
            linear_solver_kwargs=linear_solver_kwargs,
            device=device,
            **kwargs,
        )

    @property
    def _base_problem_type(self) -> Type[B]:
        return OTProblem  # type: ignore[return-value]

    @property
    def _valid_policies(self) -> Tuple[Policy_t, ...]:
        return _constants.SEQUENTIAL, _constants.PAIRWISE, _constants.EXPLICIT  # type: ignore[return-value]<|MERGE_RESOLUTION|>--- conflicted
+++ resolved
@@ -72,13 +72,8 @@
         """
         self.batch_key = key  # type: ignore[misc]
         xy, kwargs = handle_joint_attr(joint_attr, kwargs)
-<<<<<<< HEAD
-        xy, _, _ = handle_cost(xy=xy, cost=cost)
+        xy, _, _ = handle_cost(xy=xy, cost=cost, cost_kwargs=cost_kwargs)
         return super().prepare(  # type: ignore[return-value]
-=======
-        xy, _, _ = handle_cost(xy=xy, cost=cost, cost_kwargs=cost_kwargs)
-        return super().prepare(
->>>>>>> 9c3adacd
             key=key,
             policy=policy,
             xy=xy,
@@ -232,15 +227,10 @@
             raise TypeError("`x_attr` and `y_attr` must be of type `str` or `dict`.")
 
         xy, kwargs = handle_joint_attr(joint_attr, kwargs)
-<<<<<<< HEAD
-        xy, x, y = handle_cost(xy=xy, x=GW_updated[0], y=GW_updated[1], cost=cost)
-        return super().prepare(  # type: ignore[return-value]
-=======
         x = set_quad_defaults(x_attr)
         y = set_quad_defaults(y_attr)
         xy, x, y = handle_cost(xy=xy, x=x, y=y, cost=cost, cost_kwargs=cost_kwargs)
-        return super().prepare(
->>>>>>> 9c3adacd
+        return super().prepare(  # type: ignore[return-value]
             key=key,
             xy=xy,
             x=x,
