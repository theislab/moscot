from typing import Any, Dict, Tuple, Union, Mapping, Callable, Optional, TYPE_CHECKING

from moscot._types import CostFn_t

if TYPE_CHECKING:
    from moscot.problems.base import BaseProblem  # type: ignore[attr-defined]

import wrapt

<<<<<<< HEAD
__all__ = ["wrap_prepare", "wrap_solve"]
=======
__all__ = ["require_prepare", "require_solution", "wrap_prepare", "wrap_solve"]


# TODO(michalk8): refactor using stage
@wrapt.decorator
def require_solution(
    wrapped: Callable[[Any], Any], instance: "BaseProblem", args: Tuple[Any, ...], kwargs: Mapping[str, Any]
) -> Any:
    """Check whether problem has been solved."""
    from moscot.problems.base import OTProblem, BaseCompoundProblem  # type: ignore[attr-defined]

    if isinstance(instance, OTProblem) and instance.solution is None:
        raise RuntimeError("Run `.solve()` first.")
    if isinstance(instance, BaseCompoundProblem) and instance.solutions is None:
        raise RuntimeError("Run `.solve()` first.")
    return wrapped(*args, **kwargs)


@wrapt.decorator
def require_prepare(
    wrapped: Callable[[Any], Any],
    instance: "BaseCompoundProblem",  # type: ignore[type-arg]
    args: Tuple[Any, ...],
    kwargs: Mapping[str, Any],
) -> Any:
    """Check whether problem has been prepared."""
    if instance.problems is None:
        raise RuntimeError("Run `.prepare()` first.")
    return wrapped(*args, **kwargs)
>>>>>>> 75916ffc


@wrapt.decorator
def wrap_prepare(
    wrapped: Callable[[Any], Any], instance: "BaseProblem", args: Tuple[Any, ...], kwargs: Mapping[str, Any]
) -> Any:
    """Check and update the state when preparing :class:`moscot.problems.base.OTProblem`."""
    from moscot._constants._constants import ProblemStage
    from moscot.problems.base._base_problem import ProblemKind  # TODO: move ENUMs to this file

    instance = wrapped(*args, **kwargs)
    if instance.problem_kind == ProblemKind.UNKNOWN:
        raise RuntimeError("Problem kind was not set after running `.prepare()`.")
    instance._stage = ProblemStage.PREPARED
    return instance


@wrapt.decorator
def wrap_solve(
    wrapped: Callable[[Any], Any], instance: "BaseProblem", args: Tuple[Any, ...], kwargs: Mapping[str, Any]
) -> Any:
    """Check and update the state when solving :class:`moscot.problems.base.OTProblem`."""
    from moscot._constants._constants import ProblemStage

    if instance.stage not in (ProblemStage.PREPARED, ProblemStage.SOLVED):
        raise RuntimeError(
            f"Expected problem's stage to be either `'prepared'` or `'solved'`, found `{instance.stage!r}`."
        )
    instance = wrapped(*args, **kwargs)
    instance._stage = ProblemStage.SOLVED
    return instance


def handle_joint_attr(
    joint_attr: Optional[Union[str, Mapping[str, Any]]], kwargs: Dict[str, Any]
) -> Tuple[Optional[Dict[str, Any]], Dict[str, Any]]:
    if joint_attr is None:
        if "xy_callback" not in kwargs:
            kwargs["xy_callback"] = "local-pca"
        kwargs.setdefault("xy_callback_kwargs", {})
        return None, kwargs
    if isinstance(joint_attr, str):
        xy = {
            "x_attr": "obsm",
            "x_key": joint_attr,
            "y_attr": "obsm",
            "y_key": joint_attr,
        }
        return xy, kwargs
    if isinstance(joint_attr, Mapping):  # input mapping does not distinguish between x and y as it's a shared space
        joint_attr = dict(joint_attr)
        if "attr" in joint_attr and joint_attr["attr"] == "X":  # we have a point cloud
            return {"x_attr": "X", "y_attr": "X"}, kwargs
        if "attr" in joint_attr and joint_attr["attr"] == "obsm":  # we have a point cloud
            if "key" not in joint_attr:
                raise KeyError("`key` must be provided when `attr` is `obsm`.")
            xy = {
                "x_attr": "obsm",
                "x_key": joint_attr["key"],
                "y_attr": "obsm",
                "y_key": joint_attr["key"],
            }
            return xy, kwargs

        # if this is True we have custom cost matrix or moscot cost - in this case we have a custom cost matrix
        if joint_attr.get("tag", None) == "cost_matrix" and (
            len(joint_attr) == 2 or kwargs.get("attr", None) == "obsp"
        ):
            joint_attr.setdefault("cost", "custom")
            joint_attr.setdefault("attr", "obsp")
            kwargs["xy_callback"] = "cost-matrix"
            kwargs.setdefault("xy_callback_kwargs", {"key": joint_attr["key"]})
        kwargs.setdefault("xy_callback_kwargs", {})
        return joint_attr, kwargs
    raise TypeError(f"Expected `joint_attr` to be either `str` or `dict`, found `{type(joint_attr)}`.")


def handle_cost(
    xy: Optional[Mapping[str, Any]] = None,
    x: Optional[Mapping[str, Any]] = None,
    y: Optional[Mapping[str, Any]] = None,
    cost: Optional[Union[CostFn_t, Mapping[str, CostFn_t]]] = None,
    **_: Any,
) -> Tuple[Optional[Mapping[str, Any]], Optional[Mapping[str, Any]], Optional[Mapping[str, Any]]]:
    if cost is None:
        return xy, x, y
    if isinstance(cost, str):
        if xy is not None and "cost" not in xy:
            xy = dict(xy)
            xy["cost"] = cost
        if x is not None and "cost" not in x:
            x = dict(x)
            x["cost"] = cost
        if y is not None and "cost" not in y:
            y = dict(y)
            y["cost"] = cost
        return xy, x, y
    if isinstance(cost, Mapping):
        if xy is not None and "cost" not in xy:
            xy = dict(xy)
            xy["cost"] = cost["xy"]
        if x is not None and "cost" not in x:
            x = dict(x)
            x["cost"] = cost["x"]
        if y is not None and "cost" not in y:
            y = dict(y)
            y["cost"] = cost["y"]
        return xy, x, y
    raise TypeError(type(cost))<|MERGE_RESOLUTION|>--- conflicted
+++ resolved
@@ -7,39 +7,7 @@
 
 import wrapt
 
-<<<<<<< HEAD
-__all__ = ["wrap_prepare", "wrap_solve"]
-=======
-__all__ = ["require_prepare", "require_solution", "wrap_prepare", "wrap_solve"]
-
-
-# TODO(michalk8): refactor using stage
-@wrapt.decorator
-def require_solution(
-    wrapped: Callable[[Any], Any], instance: "BaseProblem", args: Tuple[Any, ...], kwargs: Mapping[str, Any]
-) -> Any:
-    """Check whether problem has been solved."""
-    from moscot.problems.base import OTProblem, BaseCompoundProblem  # type: ignore[attr-defined]
-
-    if isinstance(instance, OTProblem) and instance.solution is None:
-        raise RuntimeError("Run `.solve()` first.")
-    if isinstance(instance, BaseCompoundProblem) and instance.solutions is None:
-        raise RuntimeError("Run `.solve()` first.")
-    return wrapped(*args, **kwargs)
-
-
-@wrapt.decorator
-def require_prepare(
-    wrapped: Callable[[Any], Any],
-    instance: "BaseCompoundProblem",  # type: ignore[type-arg]
-    args: Tuple[Any, ...],
-    kwargs: Mapping[str, Any],
-) -> Any:
-    """Check whether problem has been prepared."""
-    if instance.problems is None:
-        raise RuntimeError("Run `.prepare()` first.")
-    return wrapped(*args, **kwargs)
->>>>>>> 75916ffc
+__all__ = ["wrap_prepare", "wrap_solve", "handle_joint_attr", "handle_cost"]
 
 
 @wrapt.decorator
