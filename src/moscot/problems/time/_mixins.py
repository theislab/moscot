import itertools
from pathlib import Path
from typing import (
    TYPE_CHECKING,
    Any,
    Dict,
    Iterable,
    Iterator,
    List,
    Literal,
    Optional,
    Protocol,
    Tuple,
    Union,
)

import numpy as np
import pandas as pd
<<<<<<< HEAD
from pandas.api.types import infer_dtype
from pandas.core.dtypes.common import is_categorical_dtype, is_numeric_dtype
=======
from pandas.api.types import infer_dtype, is_categorical_dtype, is_numeric_dtype
>>>>>>> 27286b49

from anndata import AnnData

from moscot import _constants
from moscot._types import ArrayLike, Numeric_t, Str_Dict_t
from moscot.base.problems._mixins import AnalysisMixin, AnalysisMixinProtocol
from moscot.base.problems.birth_death import BirthDeathProblem
from moscot.base.problems.compound_problem import ApplyOutput_t, B, K
from moscot.plotting._utils import set_plotting_vars
from moscot.utils.tagged_array import Tag

__all__ = ["TemporalMixin"]


# TODO(@MUCDK, @michalk8): check for ignore[misc] in line below, might become redundant
class TemporalMixinProtocol(AnalysisMixinProtocol[K, B], Protocol[K, B]):  # type:ignore
    """Protocol class."""

    adata: AnnData
    problems: Dict[Tuple[K, K], BirthDeathProblem]
    temporal_key: Optional[str]
    _temporal_key: Optional[str]

    def cell_transition(  # noqa: D102
        self: "TemporalMixinProtocol[K, B]",
        source: K,
        target: K,
        source_groups: Str_Dict_t,
        target_groups: Str_Dict_t,
        forward: bool = False,  # return value will be row-stochastic if forward=True, else column-stochastic
        aggregation_mode: Literal["annotation", "cell"] = "annotation",
        batch_size: Optional[int] = None,
        normalize: bool = True,
        key_added: Optional[str] = _constants.CELL_TRANSITION,
    ) -> pd.DataFrame:
        ...

    def push(self, *args: Any, **kwargs: Any) -> Optional[ApplyOutput_t[K]]:  # noqa: D102
        ...

    def pull(self, *args: Any, **kwargs: Any) -> Optional[ApplyOutput_t[K]]:
        """Pull."""
        ...

    def _cell_transition(
        self: AnalysisMixinProtocol[K, B],
        *args: Any,
        **kwargs: Any,
    ) -> pd.DataFrame:
        ...

    def _sample_from_tmap(
        self: "TemporalMixinProtocol[K, B]",
        source: K,
        target: K,
        n_samples: int,
        source_dim: int,
        target_dim: int,
        batch_size: int = 256,
        account_for_unbalancedness: bool = False,
        interpolation_parameter: Optional[Numeric_t] = None,
        seed: Optional[int] = None,
    ) -> Tuple[List[Any], List[ArrayLike]]:
        ...

    def _compute_wasserstein_distance(
        self: "TemporalMixinProtocol[K, B]",
        point_cloud_1: ArrayLike,
        point_cloud_2: ArrayLike,
        a: Optional[ArrayLike] = None,
        b: Optional[ArrayLike] = None,
        backend: Literal["ott"] = "ott",
        **kwargs: Any,
    ) -> Numeric_t:
        ...

    def _interpolate_gex_with_ot(
        self: "TemporalMixinProtocol[K, B]",
        number_cells: int,
        source_data: ArrayLike,
        target_data: ArrayLike,
        source: K,
        target: K,
        interpolation_parameter: float,
        account_for_unbalancedness: bool = True,
        batch_size: int = 256,
        seed: Optional[int] = None,
    ) -> ArrayLike:
        ...

    def _get_data(
        self: "TemporalMixinProtocol[K, B]",
        source: K,
        intermediate: Optional[K] = None,
        target: Optional[K] = None,
        posterior_marginals: bool = True,
        *,
        only_start: bool = False,
    ) -> Union[Tuple[ArrayLike, AnnData], Tuple[ArrayLike, ArrayLike, ArrayLike, AnnData, ArrayLike]]:
        ...

    def _interpolate_gex_randomly(
        self: "TemporalMixinProtocol[K, B]",
        number_cells: int,
        source_data: ArrayLike,
        target_data: ArrayLike,
        interpolation_parameter: float,
        growth_rates: Optional[ArrayLike] = None,
        seed: Optional[int] = None,
    ) -> ArrayLike:
        ...

    def _plot_temporal(
        self: "TemporalMixinProtocol[K, B]",
        data: Dict[K, ArrayLike],
        source: K,
        target: K,
        time_points: Optional[Iterable[K]] = None,
        basis: str = "umap",
        result_key: Optional[str] = None,
        fill_value: float = 0.0,
        save: Optional[Union[str, Path]] = None,
        **kwargs: Any,
    ) -> None:
        ...

    @staticmethod
    def _get_interp_param(
        source: K, intermediate: K, target: K, interpolation_parameter: Optional[float] = None
    ) -> Numeric_t:
        ...

    def __iter__(self) -> Iterator[Tuple[K, K]]:
        ...


class TemporalMixin(AnalysisMixin[K, B]):
    """Analysis Mixin for all problems involving a temporal dimension."""

    def __init__(self, *args: Any, **kwargs: Any) -> None:
        super().__init__(*args, **kwargs)
        self._temporal_key: Optional[str] = None

    def cell_transition(
        self: TemporalMixinProtocol[K, B],
        source: K,
        target: K,
        source_groups: Str_Dict_t,
        target_groups: Str_Dict_t,
        forward: bool = False,  # return value will be row-stochastic if forward=True, else column-stochastic
        aggregation_mode: Literal["annotation", "cell"] = "annotation",
        batch_size: Optional[int] = None,
        normalize: bool = True,
        key_added: Optional[str] = _constants.CELL_TRANSITION,
    ) -> Optional[pd.DataFrame]:
        """
        Compute a grouped cell transition matrix.

        This function computes a transition matrix with entries corresponding to categories, e.g. cell types.
        The transition matrix will be row-stochastic if `forward` is `True`, otherwise column-stochastic.

        Parameters
        ----------
        %(cell_trans_params)s
        %(forward_cell_transition)s
        %(aggregation_mode)s
        %(ott_jax_batch_size)s
        %(normalize)s
        %(key_added_plotting)s

        Returns
        -------
        %(return_cell_transition)s

        Notes
        -----
        %(notes_cell_transition)s
        """
        if TYPE_CHECKING:
            assert isinstance(self.temporal_key, str)
        return self._cell_transition(
            key=self.temporal_key,
            source=source,
            target=target,
            source_groups=source_groups,
            target_groups=target_groups,
            forward=forward,
            aggregation_mode=aggregation_mode,
            size=batch_size,
            normalize=normalize,
            key_added=key_added,
        )

    def sankey(
        self: "TemporalMixinProtocol[K, B]",
        source: K,
        target: K,
        source_groups: Str_Dict_t,
        target_groups: Str_Dict_t,
        threshold: Optional[float] = None,
        normalize: bool = False,
        forward: bool = True,
        restrict_to_existing: bool = True,
        order_annotations: Optional[List[Any]] = None,
        key_added: Optional[str] = _constants.SANKEY,
        return_data: bool = False,
    ) -> Optional[List[pd.DataFrame]]:
        """
        Draw a Sankey diagram visualising transitions of cells across time points.

        Parameters
        ----------
        %(cell_trans_params)s
        %(threshold)s
        %(normalize)s
        %(forward)s
        %(restrict_to_existing)s
        %(order_annotations)s
        %(key_added_plotting)s
        %(return_data)s

        Returns
        -------
        Transition matrices of cells or groups of cells, as needed for a sankey.

        Notes
        -----
        To visualise the results, see :func:`moscot.plotting.sankey`.
        """
        tuples = self._policy.plan(start=source, end=target)
        cell_transitions = []
        for src, tgt in tuples:
            cell_transitions.append(
                self.cell_transition(
                    src,
                    tgt,
                    source_groups=source_groups,
                    target_groups=target_groups,
                    forward=forward,
                    normalize=normalize,
                )
            )

        if len(cell_transitions) > 1 and restrict_to_existing:
            for i in range(len(cell_transitions[:-1])):
                present_annotations = list(
                    set(cell_transitions[i + 1].index).intersection(set(cell_transitions[i].columns))
                )
                cell_transitions[i] = cell_transitions[i][present_annotations]

        if order_annotations is not None:
            cell_transitions_updated = []
            for ct in cell_transitions:
                order_annotations_present_index = [ann for ann in order_annotations if ann in ct.index]
                ct = ct.loc[order_annotations_present_index[::-1]]
                order_annotations_present_columns = [ann for ann in order_annotations if ann in ct.columns]
                ct = ct[order_annotations_present_columns[::-1]]
            cell_transitions_updated.append(ct)
        else:
            cell_transitions_updated = cell_transitions

        if threshold is not None:
            if threshold < 0:
                raise ValueError(f"Expected threshold to be non-negative, found `{threshold}`.")
            for ct in cell_transitions:
                ct[ct < threshold] = 0.0

        if isinstance(source_groups, str):
            key = source_groups
        # TODO(MUCDK): should this be really `target_groups`?
        elif isinstance(target_groups, dict):
            key = list(target_groups.keys())[0]
        else:
            raise TypeError(f"Expected early cells to be either `str` or `dict`, found `{type(source_groups)}`.")

        if key_added is not None:
            plot_vars = {
                "transition_matrices": cell_transitions_updated,
                "key": key,
                "source": source,
                "target": target,
                "source_groups": source_groups,
                "target_groups": target_groups,
                "captions": [str(t) for t in tuples],
            }
            set_plotting_vars(self.adata, _constants.SANKEY, key=key_added, value=plot_vars)
        return cell_transitions_updated if return_data else None

    def push(
        self: TemporalMixinProtocol[K, B],
        source: K,
        target: K,
        data: Optional[Union[str, ArrayLike]] = None,
        subset: Optional[Union[str, List[str], Tuple[int, int]]] = None,
        scale_by_marginals: bool = True,
        key_added: Optional[str] = _constants.PUSH,
        return_all: bool = False,
        return_data: bool = False,
        **kwargs: Any,
    ) -> Optional[ApplyOutput_t[K]]:
        """
        Push distribution of cells through time.

        Parameters
        ----------
        %(source)s
        %(target)s
        %(data)s
        %(subset)s
        %(scale_by_marginals)s
        %(key_added_plotting)s
        %(return_all)s
        %(return_data)s

        Return
        ------
        %(return_push_pull)s

        """
        result = self._apply(
            source=source,
            target=target,
            data=data,
            subset=subset,
            forward=True,
            return_all=return_all or key_added is not None,
            scale_by_marginals=scale_by_marginals,
            **kwargs,
        )

        if TYPE_CHECKING:
            assert isinstance(result, dict)

        if key_added is not None:
            plot_vars = {
                "source": source,
                "target": target,
                "temporal_key": self.temporal_key,
                "data": data if isinstance(data, str) else None,
                "subset": subset,
            }
            self.adata.obs[key_added] = self._flatten(result, key=self.temporal_key)
            set_plotting_vars(self.adata, _constants.PUSH, key=key_added, value=plot_vars)
        return result if return_data else None

    def pull(
        self: TemporalMixinProtocol[K, B],
        source: K,
        target: K,
        data: Optional[Union[str, ArrayLike]] = None,
        subset: Optional[Union[str, List[str], Tuple[int, int]]] = None,
        scale_by_marginals: bool = True,
        key_added: Optional[str] = _constants.PULL,
        return_all: bool = False,
        return_data: bool = False,
        **kwargs: Any,
    ) -> Optional[ApplyOutput_t[K]]:
        """
        Pull distribution of cells through time.

        Parameters
        ----------
        %(source)s
        %(target)s
        %(data)s
        %(subset)s
        %(scale_by_marginals)s
        %(key_added_plotting)s
        %(return_all)s
        %(return_data)s

        Return
        ------
        %(return_push_pull)s

        """
        result = self._apply(
            source=source,
            target=target,
            data=data,
            subset=subset,
            forward=False,
            return_all=return_all or key_added is not None,
            scale_by_marginals=scale_by_marginals,
            **kwargs,
        )
        if TYPE_CHECKING:
            assert isinstance(result, dict)

        if key_added is not None:
            plot_vars = {
                "temporal_key": self.temporal_key,
                "data": data if isinstance(data, str) else None,
                "subset": subset,
                "source": source,
                "target": target,
            }
            self.adata.obs[key_added] = self._flatten(result, key=self.temporal_key)
            set_plotting_vars(self.adata, _constants.PULL, key=key_added, value=plot_vars)
        return result if return_data else None

    @property
    def prior_growth_rates(self: TemporalMixinProtocol[K, B]) -> Optional[pd.DataFrame]:
        """Return the prior estimate of growth rates of the cells in the source distribution."""
        computed = [isinstance(p.prior_growth_rates, np.ndarray) for p in self.problems.values()]
        if not np.sum(computed):
            return None

        cols = ["prior_growth_rates"]
        df_list = [
            pd.DataFrame(problem.prior_growth_rates, index=problem.adata.obs_names, columns=cols)
            for problem in self.problems.values()
        ]
        df_1 = pd.concat(df_list, verify_integrity=True)
        indices_remaining = set(self.adata.obs_names) - set(df_1.index)
        df_2 = pd.DataFrame(np.nan, index=list(indices_remaining), columns=cols)

        return pd.concat([df_1, df_2], verify_integrity=True)

    @property
    def posterior_growth_rates(self: TemporalMixinProtocol[K, B]) -> Optional[pd.DataFrame]:
        """Return the posterior estimate of growth rates of the cells in the source distribution."""
        computed = [isinstance(p.posterior_growth_rates, np.ndarray) for p in self.problems.values()]
        if not np.sum(computed):
            return None

        cols = ["posterior_growth_rates"]
        df_list = [
            pd.DataFrame(problem.posterior_growth_rates, index=problem.adata.obs_names, columns=cols)
            for problem in self.problems.values()
        ]
        df_1 = pd.concat(df_list, verify_integrity=True)
        indices_remaining = set(self.adata.obs_names) - set(df_1.index)
        df_2 = pd.DataFrame(np.nan, index=list(indices_remaining), columns=cols)

        return pd.concat([df_1, df_2], verify_integrity=True)

    @property
    def cell_costs_source(self: TemporalMixinProtocol[K, B]) -> Optional[pd.DataFrame]:
        """Return the cost of a cell obtained by the potentials of the optimal transport solution."""
        computed = [isinstance(s.potentials, tuple) for s in self.solutions.values()]
        if not np.sum(computed):
            return None

        cols = ["cell_cost_source"]
        df_list = [
            pd.DataFrame(
                np.asarray(problem.solution.potentials[0]),  # type: ignore[union-attr,index]
                index=problem.adata_src.obs_names,
                columns=cols,
            )
            for problem in self.problems.values()
        ]
        df_1 = pd.concat(df_list, verify_integrity=True)
        indices_remaining = set(self.adata.obs_names) - set(df_1.index)
        df_2 = pd.DataFrame(np.nan, index=list(indices_remaining), columns=cols)
        return pd.concat([df_1, df_2], verify_integrity=True)

    @property
    def cell_costs_target(self: TemporalMixinProtocol[K, B]) -> Optional[pd.DataFrame]:
        """Return the cost of a cell obtained by the potentials of the optimal transport solution."""
        computed = [isinstance(s.potentials, tuple) for s in self.solutions.values()]
        if not np.sum(computed):
            return None

        cols = ["cell_cost_target"]
        df_list = [
            pd.DataFrame(
                np.array(problem.solution.potentials[1]),  # type: ignore[union-attr,index]
                index=problem.adata_tgt.obs_names,
                columns=cols,
            )
            for problem in self.problems.values()
        ]
        df_1 = pd.concat(df_list, verify_integrity=True)
        indices_remaining = set(self.adata.obs_names) - set(df_1.index)
        df_2 = pd.DataFrame(np.nan, index=list(indices_remaining), columns=cols)
        return pd.concat([df_1, df_2], verify_integrity=True)

    # TODO(michalk8): refactor me
    def _get_data(
        self: TemporalMixinProtocol[K, B],
        source: K,
        intermediate: Optional[K] = None,
        target: Optional[K] = None,
        posterior_marginals: bool = True,
        *,
        only_start: bool = False,
    ) -> Union[Tuple[ArrayLike, AnnData], Tuple[ArrayLike, ArrayLike, ArrayLike, AnnData, ArrayLike]]:
        # TODO: use .items()
        for src, tgt in self.problems:
            tag = self.problems[src, tgt].xy.tag  # type: ignore[union-attr]
            if tag != Tag.POINT_CLOUD:
                raise ValueError(
                    f"Expected `tag={Tag.POINT_CLOUD}`, "  # type: ignore[union-attr]
                    f"found `tag={self.problems[src, tgt].xy.tag}`."
                )
            if src == source:
                source_data = self.problems[src, tgt].xy.data_src  # type: ignore[union-attr]
                if only_start:
                    return source_data, self.problems[src, tgt].adata_src
                # TODO(michalk8): posterior marginals
                attr = "posterior_growth_rates" if posterior_marginals else "prior_growth_rates"
                growth_rates_source = getattr(self.problems[src, tgt], attr)
                break
        else:
            raise ValueError(f"No data found for `{source}` time point.")
        for src, tgt in self.problems:
            if src == intermediate:
                intermediate_data = self.problems[src, tgt].xy.data_src  # type: ignore[union-attr]
                intermediate_adata = self.problems[src, tgt].adata_src
                break
        else:
            raise ValueError(f"No data found for `{intermediate}` time point.")
        for src, tgt in self.problems:
            if tgt == target:
                target_data = self.problems[src, tgt].xy.data_tgt  # type: ignore[union-attr]
                break
        else:
            raise ValueError(f"No data found for `{target}` time point.")

        return (  # type:ignore[return-value]
            source_data,
            growth_rates_source,
            intermediate_data,
            intermediate_adata,
            target_data,
        )

    def compute_interpolated_distance(
        self: TemporalMixinProtocol[K, B],
        source: K,
        intermediate: K,
        target: K,
        interpolation_parameter: Optional[float] = None,
        n_interpolated_cells: Optional[int] = None,
        account_for_unbalancedness: bool = False,
        batch_size: int = 256,
        posterior_marginals: bool = True,
        seed: Optional[int] = None,
        backend: Literal["ott"] = "ott",
        **kwargs: Any,
    ) -> Numeric_t:
        """
        Compute the Wasserstein distance between the OT-interpolated distribution and the true cell distribution.

        This is a validation method which interpolates the cell distributions corresponding to `start` and `end`
        leveraging the OT coupling to obtain an approximation of the cell distribution at time point `intermediate`.
        Therefore, the Wasserstein distance between the interpolated and the real distribution is computed.

        It is recommended to compare the Wasserstein distance to the ones obtained by
        :meth:`compute_time_point_distances` and :meth:`compute_random_distance`.

        This method does not instantiate the transport matrix if the solver output does not.

        TODO: link to notebook


        Parameters
        ----------
        %(start)s
        %(intermediate_interpolation)s
        %(end)s
        %(interpolation_parameter)s
        %(n_interpolated_cells)s
        %(account_for_unbalancedness)s
        %(ott_jax_batch_size)s
        %(use_posterior_marginals)s
        %(seed_sampling)s
        %(backend)s
        %(kwargs_divergence)s

        Returns
        -------
        Wasserstein distance between OT-based interpolated distribution and the true cell distribution.
        """
        source_data, _, intermediate_data, _, target_data = self._get_data(  # type: ignore[misc]
            source,
            intermediate,
            target,
            posterior_marginals=posterior_marginals,
            only_start=False,
        )
        interpolation_parameter = self._get_interp_param(
            source, intermediate, target, interpolation_parameter=interpolation_parameter
        )
        n_interpolated_cells = n_interpolated_cells if n_interpolated_cells is not None else len(intermediate_data)
        interpolation = self._interpolate_gex_with_ot(
            number_cells=n_interpolated_cells,
            source_data=source_data,
            target_data=target_data,
            source=source,
            target=target,
            interpolation_parameter=interpolation_parameter,
            account_for_unbalancedness=account_for_unbalancedness,
            batch_size=batch_size,
            seed=seed,
        )
        return self._compute_wasserstein_distance(
            point_cloud_1=intermediate_data, point_cloud_2=interpolation, backend=backend, **kwargs
        )

    def compute_random_distance(
        self: TemporalMixinProtocol[K, B],
        source: K,
        intermediate: K,
        target: K,
        interpolation_parameter: Optional[float] = None,
        n_interpolated_cells: Optional[int] = None,
        account_for_unbalancedness: bool = False,
        posterior_marginals: bool = True,
        seed: Optional[int] = None,
        backend: Literal["ott"] = "ott",  # TODO: not used
        **kwargs: Any,
    ) -> Numeric_t:
        """
        Compute the Wasserstein distance of a randomly interpolated cell distribution and the true cell distribution.

        This method interpolates the cell trajectories at the `intermediate` time point using a random coupling and
        computes the distance to the true cell distribution.

        TODO: link to notebook

        Parameters
        ----------
        %(start)s
        %(intermediate_interpolation)s
        %(end)s
        %(interpolation_parameter)s
        %(n_interpolated_cells)s
        %(account_for_unbalancedness)s
        %(use_posterior_marginals)s
        %(seed_interpolation)s
        %(backend)s
        %(kwargs_divergence)s

        Returns
        -------
        The Wasserstein distance between a randomly interpolated cell distribution and the true cell distribution.
        """
        source_data, growth_rates_source, intermediate_data, _, target_data = self._get_data(  # type: ignore[misc]
            source, intermediate, target, posterior_marginals=posterior_marginals, only_start=False
        )

        interpolation_parameter = self._get_interp_param(
            source, intermediate, target, interpolation_parameter=interpolation_parameter
        )
        n_interpolated_cells = n_interpolated_cells if n_interpolated_cells is not None else len(intermediate_data)

        growth_rates = growth_rates_source if account_for_unbalancedness else None
        random_interpolation = self._interpolate_gex_randomly(
            n_interpolated_cells,
            source_data,
            target_data,
            interpolation_parameter=interpolation_parameter,
            growth_rates=growth_rates,
            seed=seed,
        )
        return self._compute_wasserstein_distance(intermediate_data, random_interpolation, **kwargs)

    def compute_time_point_distances(
        self: TemporalMixinProtocol[K, B],
        source: K,
        intermediate: K,
        target: K,
        posterior_marginals: bool = True,
        backend: Literal["ott"] = "ott",
        **kwargs: Any,
    ) -> Tuple[Numeric_t, Numeric_t]:
        """
        Compute the Wasserstein distance of cell distributions between time points.

        This method computes the Wasserstein distance between the cell distribution corresponding to `start` and `
        intermediate` and `intermediate` and `end`, respectively.

        TODO: link to notebook

        Parameters
        ----------
        %(start)s
        %(intermediate)s
        %(end)s
        %(use_posterior_marginals)s
        %(backend)s
        %(kwargs_divergence)s
        """
        source_data, _, intermediate_data, _, target_data = self._get_data(  # type: ignore[misc]
            source,
            intermediate,
            target,
            posterior_marginals=posterior_marginals,
            only_start=False,
        )
        distance_source_intermediate = self._compute_wasserstein_distance(
            point_cloud_1=source_data, point_cloud_2=intermediate_data, backend=backend, **kwargs
        )
        distance_intermediate_target = self._compute_wasserstein_distance(
            point_cloud_1=intermediate_data, point_cloud_2=target_data, backend=backend, **kwargs
        )

        return distance_source_intermediate, distance_intermediate_target

    def compute_batch_distances(
        self: TemporalMixinProtocol[K, B],
        time: K,
        batch_key: str,
        posterior_marginals: bool = True,
        backend: Literal["ott"] = "ott",
        **kwargs: Any,
    ) -> np.float_:
        """
        Compute the mean Wasserstein distance between batches of a distribution corresponding to one time point.

        Parameters
        ----------
        %(time_batch_distance)s
        %(batch_key_batch_distance)s
        %(use_posterior_marginals)s
        %(backend)s
        %(kwargs_divergence)

        Returns
        -------
        The mean Wasserstein distance between batches of a distribution corresponding to one time point.
        """
        data, adata = self._get_data(time, posterior_marginals=posterior_marginals, only_start=True)  # type: ignore[misc] # noqa: E501
        assert len(adata) == len(data), "TODO: wrong shapes"
        dist: List[Numeric_t] = []
        for batch_1, batch_2 in itertools.combinations(adata.obs[batch_key].unique(), 2):
            dist.append(
                self._compute_wasserstein_distance(
                    point_cloud_1=data[(adata.obs[batch_key] == batch_1).values, :],
                    point_cloud_2=data[(adata.obs[batch_key] == batch_2).values, :],
                    backend=backend,
                    **kwargs,
                )
            )
        return np.mean(dist)

    # TODO(@MUCDK) possibly offer two alternatives, once exact EMD with POT backend and once approximate,
    # faster with same solver as used for original problems
    def _compute_wasserstein_distance(
        self: TemporalMixinProtocol[K, B],
        point_cloud_1: ArrayLike,
        point_cloud_2: ArrayLike,
        a: Optional[ArrayLike] = None,
        b: Optional[ArrayLike] = None,
        backend: Literal["ott"] = "ott",
        **kwargs: Any,
    ) -> Numeric_t:
        if backend == "ott":
            from moscot.backends.ott._utils import _compute_sinkhorn_divergence

            distance = _compute_sinkhorn_divergence(point_cloud_1, point_cloud_2, a, b, **kwargs)
        else:
            raise NotImplementedError("Only `ott` available as backend.")
        return distance

    def _interpolate_gex_with_ot(
        self: TemporalMixinProtocol[K, B],
        number_cells: int,
        source_data: ArrayLike,
        target_data: ArrayLike,
        source: K,
        target: K,
        interpolation_parameter: float,
        account_for_unbalancedness: bool = True,
        batch_size: int = 256,
        seed: Optional[int] = None,
    ) -> ArrayLike:
        rows_sampled, cols_sampled = self._sample_from_tmap(
            source=source,
            target=target,
            n_samples=number_cells,
            source_dim=len(source_data),
            target_dim=len(target_data),
            batch_size=batch_size,
            account_for_unbalancedness=account_for_unbalancedness,
            interpolation_parameter=interpolation_parameter,
            seed=seed,
        )
        return (
            source_data[np.repeat(rows_sampled, [len(col) for col in cols_sampled]), :] * (1 - interpolation_parameter)
            + target_data[np.hstack(cols_sampled), :] * interpolation_parameter
        )

    def _interpolate_gex_randomly(
        self: TemporalMixinProtocol[K, B],
        number_cells: int,
        source_data: ArrayLike,
        target_data: ArrayLike,
        interpolation_parameter: float,
        growth_rates: Optional[ArrayLike] = None,
        seed: Optional[int] = None,
    ) -> ArrayLike:
        rng = np.random.RandomState(seed)
        if growth_rates is None:
            row_probability = np.ones(len(source_data))
        else:
            row_probability = growth_rates ** (1 - interpolation_parameter)
        row_probability /= np.sum(row_probability)
        return (
            source_data[rng.choice(len(source_data), size=number_cells, p=row_probability), :]
            * (1 - interpolation_parameter)
            + target_data[rng.choice(len(target_data), size=number_cells), :] * interpolation_parameter
        )

    @staticmethod
    def _get_interp_param(
        source: K, intermediate: K, target: K, interpolation_parameter: Optional[float] = None
    ) -> Numeric_t:
        if TYPE_CHECKING:
            assert isinstance(source, float)
            assert isinstance(intermediate, float)
            assert isinstance(target, float)
        if interpolation_parameter is not None:
            if 0 < interpolation_parameter < 1:
                return interpolation_parameter
            raise ValueError(
                f"Expected interpolation parameter to be in interval `(0, 1)`, found `{interpolation_parameter}`."
            )

        if source < intermediate < target:
            return (intermediate - source) / (target - source)
        raise ValueError(
            f"Expected intermediate time point to be in interval `({source}, {target})`, found `{intermediate}`."
        )

    @property
    def temporal_key(self) -> Optional[str]:
        """Temporal key in :attr:`~anndata.AnnData.obs`."""
        return self._temporal_key

    @temporal_key.setter
    def temporal_key(self: TemporalMixinProtocol[K, B], key: Optional[str]) -> None:
        if key is None:
            self._temporal_key = key
            return
<<<<<<< HEAD
        if key not in self.adata.obs:
            raise KeyError(f"Unable to find temporal key in `adata.obs[{key!r}]`.")
        if not (is_categorical_dtype(self.adata.obs[key]) and is_numeric_dtype(self.adata.obs[key].cat.categories)):
            raise TypeError(
                "Temporal key has to be of numeric type. "
                f"Found `adata.obs[{key!r}]` to be of type `{infer_dtype(self.adata.obs[key])}`."
=======

        if key not in self.adata.obs:
            raise KeyError(f"Unable to find temporal key in `adata.obs[{key!r}]`.")
        col = self.adata.obs[key]
        if not (is_categorical_dtype(col) and is_numeric_dtype(col.cat.categories)):
            raise TypeError(
                f"Expected `adata.obs[{key!r}]` to be categorical with numeric categories, "
                f"found `{infer_dtype(col)}`."
>>>>>>> 27286b49
            )
        self._temporal_key = key<|MERGE_RESOLUTION|>--- conflicted
+++ resolved
@@ -16,12 +16,7 @@
 
 import numpy as np
 import pandas as pd
-<<<<<<< HEAD
-from pandas.api.types import infer_dtype
-from pandas.core.dtypes.common import is_categorical_dtype, is_numeric_dtype
-=======
 from pandas.api.types import infer_dtype, is_categorical_dtype, is_numeric_dtype
->>>>>>> 27286b49
 
 from anndata import AnnData
 
@@ -860,15 +855,6 @@
         if key is None:
             self._temporal_key = key
             return
-<<<<<<< HEAD
-        if key not in self.adata.obs:
-            raise KeyError(f"Unable to find temporal key in `adata.obs[{key!r}]`.")
-        if not (is_categorical_dtype(self.adata.obs[key]) and is_numeric_dtype(self.adata.obs[key].cat.categories)):
-            raise TypeError(
-                "Temporal key has to be of numeric type. "
-                f"Found `adata.obs[{key!r}]` to be of type `{infer_dtype(self.adata.obs[key])}`."
-=======
-
         if key not in self.adata.obs:
             raise KeyError(f"Unable to find temporal key in `adata.obs[{key!r}]`.")
         col = self.adata.obs[key]
@@ -876,6 +862,5 @@
             raise TypeError(
                 f"Expected `adata.obs[{key!r}]` to be categorical with numeric categories, "
                 f"found `{infer_dtype(col)}`."
->>>>>>> 27286b49
             )
         self._temporal_key = key