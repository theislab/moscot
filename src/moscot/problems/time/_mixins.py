--- conflicted
+++ resolved
@@ -538,22 +538,14 @@
                 break
         else:
             raise ValueError(f"No data found for `{source}` time point.")
-<<<<<<< HEAD
-        for src, tgt in self.problems.keys():
-=======
         for src, tgt in self.problems:
->>>>>>> 75916ffc
             if src == intermediate:
                 intermediate_data = self.problems[src, tgt].xy.data_src  # type: ignore[union-attr]
                 intermediate_adata = self.problems[src, tgt].adata_src
                 break
         else:
             raise ValueError(f"No data found for `{intermediate}` time point.")
-<<<<<<< HEAD
-        for src, tgt in self.problems.keys():
-=======
         for src, tgt in self.problems:
->>>>>>> 75916ffc
             if tgt == target:
                 target_data = self.problems[src, tgt].xy.data_tgt  # type: ignore[union-attr]
                 break
