--- conflicted
+++ resolved
@@ -15,11 +15,7 @@
 from moscot.utils._tagged_array import Tag
 from moscot._constants._constants import Key, PlottingKeys, PlottingDefaults
 from moscot.problems.base._mixins import AnalysisMixin, AnalysisMixinProtocol
-<<<<<<< HEAD
-=======
-from moscot.solvers._tagged_array import Tag
 from moscot.problems.base._birth_death import BirthDeathProblem
->>>>>>> 74fdbe82
 from moscot.problems.base._compound_problem import B, K, ApplyOutput_t
 
 
@@ -243,7 +239,7 @@
         """
         tuples = self._policy.plan(start=source, end=target)
         cell_transitions = []
-        for (src, tgt) in tuples:
+        for src, tgt in tuples:
             cell_transitions.append(
                 self.cell_transition(
                     src,
@@ -529,7 +525,7 @@
         only_start: bool = False,
     ) -> Union[Tuple[ArrayLike, AnnData], Tuple[ArrayLike, ArrayLike, ArrayLike, AnnData, ArrayLike]]:
         # TODO: use .items()
-        for (src, tgt) in self.problems:
+        for src, tgt in self.problems:
             tag = self.problems[src, tgt].xy.tag  # type: ignore[union-attr]
             if tag != Tag.POINT_CLOUD:
                 raise ValueError(
@@ -546,14 +542,14 @@
                 break
         else:
             raise ValueError(f"No data found for `{source}` time point.")
-        for (src, tgt) in self.problems.keys():
+        for src, tgt in self.problems.keys():
             if src == intermediate:
                 intermediate_data = self.problems[src, tgt].xy.data_src  # type: ignore[union-attr]
                 intermediate_adata = self.problems[src, tgt].adata_src
                 break
         else:
             raise ValueError(f"No data found for `{intermediate}` time point.")
-        for (src, tgt) in self.problems.keys():
+        for src, tgt in self.problems.keys():
             if tgt == target:
                 target_data = self.problems[src, tgt].xy.data_tgt  # type: ignore[union-attr]
                 break
