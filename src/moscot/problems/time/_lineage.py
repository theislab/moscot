--- conflicted
+++ resolved
@@ -250,9 +250,6 @@
         x = y = lineage_attr
 
         xy, kwargs = handle_joint_attr(joint_attr, kwargs)
-<<<<<<< HEAD
-        return super().prepare(  # type: ignore[return-value]
-=======
         xy, x, y = handle_cost(xy=xy, x=x, y=y, cost=cost, cost_kwargs=cost_kwargs)
 
         x.setdefault("attr", "obsp")
@@ -265,8 +262,7 @@
         y.setdefault("cost", "custom")
         y.setdefault("tag", "cost_matrix")
 
-        return super().prepare(
->>>>>>> 9c3adacd
+        return super().prepare(  # type: ignore[return-value]
             time_key,
             joint_attr=xy,
             x=x,
