--- conflicted
+++ resolved
@@ -203,16 +203,13 @@
     rank
         Rank of the quadratic solver. If `-1` use the full-rank GW :cite:`memoli:2011`,
         otherwise, use the low-rank approach :cite:`scetbon:21b`.
-<<<<<<< HEAD
     initializer
         Initializer for :class:`~ott.core.gromov_wasserstein.GromovWasserstein`.
-=======
     gamma
         Only in low-rank setting: the (inverse of the) gradient step size used by the mirror descent algorithm
         (:cite:`scetbon:22b`).
     gamma_rescale
         Only in low-rank setting: whether to rescale `gamma` every iteration as described in :cite:`scetbon:22b`.
->>>>>>> 09c8cfc5
     initializer_kwargs
         Keyword arguments for the initializer.
     linear_solver_kwargs
@@ -225,12 +222,9 @@
     def __init__(
         self,
         rank: int = -1,
-<<<<<<< HEAD
         initializer: QuadInitializer_t = None,
-=======
         gamma: float = 10.0,
         gamma_rescale: bool = True,
->>>>>>> 09c8cfc5
         initializer_kwargs: Mapping[str, Any] = MappingProxyType({}),
         linear_solver_kwargs: Mapping[str, Any] = MappingProxyType({}),
         **kwargs: Any,
