--- conflicted
+++ resolved
@@ -1,8 +1,3 @@
-<<<<<<< HEAD
-=======
-from types import MappingProxyType
-from typing import Any, Dict, List, Tuple, Union, Literal, Callable, Iterable, Optional
->>>>>>> 6594d43c
 from collections import defaultdict
 from types import MappingProxyType
 from typing import Any, Callable, Dict, Iterable, List, Literal, Optional, Tuple, Union
@@ -23,12 +18,12 @@
 
 from moscot._logging import logger
 from moscot.backends.ott._icnn import ICNN
-<<<<<<< HEAD
-=======
-from moscot.backends.ott._utils import RunningAverageMeter, ConditionalDualPotentials, _compute_sinkhorn_divergence
->>>>>>> 6594d43c
 from moscot.backends.ott._jax_data import JaxSampler
-from moscot.backends.ott._utils import RunningAverageMeter, _compute_sinkhorn_divergence
+from moscot.backends.ott._utils import (
+    ConditionalDualPotentials,
+    RunningAverageMeter,
+    _compute_sinkhorn_divergence,
+)
 
 Train_t = Dict[str, Dict[str, Union[float, List[float]]]]
 
@@ -428,7 +423,7 @@
             valid_logs["sinkhorn_dist"] = np.mean(sink_dist)
             valid_logs["predicted_cost"] = None if best_iter_distance is None else float(best_iter_distance)
         else:
-            valid_logs["predicted_cost"] = valid_logs["mean_neural_dual_dist"] # type:ignore[arg-type]
+            valid_logs["predicted_cost"] = valid_logs["mean_neural_dual_dist"]  # type:ignore[arg-type]
         return {
             "train_logs": train_logs,  # type:ignore[dict-item]
             "valid_logs": valid_logs,
@@ -519,11 +514,7 @@
 
     def get_eval_step(
         self,
-<<<<<<< HEAD
-    ) -> Callable[[TrainState, TrainState, Dict[str, jnp.ndarray], jnp.ndarray], Dict[str, float]]:  # type: ignore[name-defined]  # noqa:E501
-=======
     ) -> Callable[[TrainState, TrainState, Dict[str, jnp.ndarray], jnp.ndarray], Dict[str, float]]:
->>>>>>> 6594d43c
         """Get one validation step."""
 
         @jax.jit
@@ -605,19 +596,11 @@
 
         else:
 
-<<<<<<< HEAD
-            def f(x):  # type: ignore[misc]
+            def f(x) -> float:
                 return self.state_f.apply_fn({"params": self.state_f.params}, x)
 
-            def g(x):  # type: ignore[misc]
+            def g(x) -> float:
                 return self.state_g.apply_fn({"params": self.state_g.params}, x)
-=======
-        def f(x) -> float:
-            return self.state_f.apply_fn({"params": self.state_f.params}, x)
-
-        def g(x) -> float:
-            return self.state_g.apply_fn({"params": self.state_g.params}, x)
->>>>>>> 6594d43c
 
         return DualPotentials(f, g, corr=True, cost_fn=costs.SqEuclidean())
 
