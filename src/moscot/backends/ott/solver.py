import abc
import inspect
import types
from typing import Any, Literal, Mapping, Optional, Set, Tuple, Union

import jax
import jax.numpy as jnp
from ott.geometry import costs, epsilon_scheduler, geodesic, geometry, pointcloud
from ott.problems.linear import linear_problem
from ott.problems.quadratic import quadratic_problem
from ott.solvers.linear import sinkhorn, sinkhorn_lr
from ott.solvers.quadratic import gromov_wasserstein, gromov_wasserstein_lr

from moscot._types import ProblemKind_t, QuadInitializer_t, SinkhornInitializer_t
from moscot.backends.ott._utils import alpha_to_fused_penalty, check_shapes, ensure_2d
from moscot.backends.ott.output import GraphOTTOutput, OTTOutput
from moscot.base.solver import OTSolver
from moscot.costs import get_cost
from moscot.utils.tagged_array import TaggedArray

__all__ = ["SinkhornSolver", "GWSolver"]

OTTSolver_t = Union[
    sinkhorn.Sinkhorn,
    sinkhorn_lr.LRSinkhorn,
    gromov_wasserstein.GromovWasserstein,
    gromov_wasserstein_lr.LRGromovWasserstein,
]
OTTProblem_t = Union[linear_problem.LinearProblem, quadratic_problem.QuadraticProblem]
Scale_t = Union[float, Literal["mean", "median", "max_cost", "max_norm", "max_bound"]]


class OTTJaxSolver(OTSolver[OTTOutput], abc.ABC):
    """Base class for :mod:`ott` solvers :cite:`cuturi2022optimal`.

    Parameters
    ----------
    jit
        Whether to :func:`~jax.jit` the :attr:`solver`.
    """

    def __init__(self, jit: bool = True):
        super().__init__()
        self._solver: Optional[OTTSolver_t] = None
        self._problem: Optional[OTTProblem_t] = None
        self._jit = jit
        self._a: Optional[jnp.ndarray] = None
        self._b: Optional[jnp.ndarray] = None
        self._graph_in_linear_term = False

    def _create_geometry(
        self,
        x: TaggedArray,
        is_linear_term: bool,
        epsilon: Union[float, epsilon_scheduler.Epsilon] = None,
        relative_epsilon: Optional[bool] = None,
        scale_cost: Scale_t = 1.0,
        batch_size: Optional[int] = None,
        n_src_tgt: Optional[Tuple[int, int]] = None,
        **kwargs: Any,
    ) -> geometry.Geometry:
        if x.is_point_cloud:
            cost_fn = x.cost
            if cost_fn is None:
                cost_fn = costs.SqEuclidean()
            elif isinstance(cost_fn, str):
                cost_fn = get_cost(cost_fn, backend="ott", **kwargs)
            if not isinstance(cost_fn, costs.CostFn):
                raise TypeError(f"Expected `cost_fn` to be `ott.geometry.costs.CostFn`, found `{type(cost_fn)}`.")

            y = None if x.data_tgt is None else ensure_2d(x.data_tgt, reshape=True)
            x = ensure_2d(x.data_src, reshape=True)
            if y is not None and x.shape[1] != y.shape[1]:
                raise ValueError(
                    f"Expected `x/y` to have the same number of dimensions, found `{x.shape[1]}/{y.shape[1]}`."
                )

            return pointcloud.PointCloud(
                x,
                y=y,
                cost_fn=cost_fn,
                epsilon=epsilon,
                relative_epsilon=relative_epsilon,
                scale_cost=scale_cost,
                batch_size=batch_size,
            )

        arr = ensure_2d(x.data_src, reshape=False)
        if x.is_cost_matrix:
            return geometry.Geometry(
                cost_matrix=arr, epsilon=epsilon, relative_epsilon=relative_epsilon, scale_cost=scale_cost
            )
        if x.is_kernel:
            return geometry.Geometry(
                kernel_matrix=arr, epsilon=epsilon, relative_epsilon=relative_epsilon, scale_cost=scale_cost
            )
        if x.is_graph:
            if is_linear_term:
                self._graph_in_linear_term = True
            if x.cost == "geodesic":
<<<<<<< HEAD
                if n_src_tgt is not None:
                    n_src, n_tgt = n_src_tgt
                    if n_src + n_tgt != arr.shape[0]:
                        raise ValueError(f"Expected `x` to have `{n_src + n_tgt}` points, found `{arr.shape[0]}`.")
                    cm = geodesic.Geodesic.from_graph(arr, t=epsilon, directed=True, **kwargs).cost_matrix[
                        :n_src, n_src:
                    ]
                    return geometry.Geometry(cm)
                return geodesic.Geodesic.from_graph(arr, t=epsilon, directed=True, **kwargs)
=======
                return geodesic.Geodesic.from_graph(
                    arr, t=epsilon / 4.0, directed=kwargs.pop("directed", True), **kwargs
                )
>>>>>>> 657bc4de
            raise NotImplementedError(f"If the geometry is a graph, `cost` must be `geodesic`, found `{x.cost}`.")
        raise NotImplementedError(f"Creating geometry from `tag={x.tag!r}` is not yet implemented.")

    def _solve(  # type: ignore[override]
        self,
        prob: OTTProblem_t,
        **kwargs: Any,
    ) -> Union[OTTOutput, GraphOTTOutput]:
        solver = jax.jit(self.solver) if self._jit else self.solver
        out = solver(prob, **kwargs)
        if self._graph_in_linear_term:
            return GraphOTTOutput(out, a=self._a, b=self._b)
        return OTTOutput(out)

    @property
    def solver(self) -> OTTSolver_t:
        """:mod:`ott` solver."""
        return self._solver

    @property
    def rank(self) -> int:
        """Rank of the :attr:`solver`."""
        return getattr(self.solver, "rank", -1)

    @property
    def is_low_rank(self) -> bool:
        """Whether the :attr:`solver` is low-rank."""
        return self.rank > -1

    @property
    def graph_in_linear_term(self) -> bool:
        """Whether the :attr:`solver` has a graph in the linear term."""
        return self._graph_in_linear_term


class SinkhornSolver(OTTJaxSolver):
    """Solver for the :term:`linear problem`.

    The (Kantorovich relaxed) :term:`OT` problem is defined by two distributions in the same space.
    The aim is to obtain a probabilistic map from the source distribution to the target distribution such that
    the (weighted) sum of the distances between coupled data point in the source and the target distribution is
    minimized.

    Parameters
    ----------
    jit
        Whether to :func:`~jax.jit` the :attr:`solver`.
    rank
        Rank of the solver. If `-1`, use :class:`~ott.solvers.linear.sinkhorn.Sinkhorn` :cite:`cuturi:2013`,
        otherwise, use :class:`~ott.solvers.linear.sinkhorn_lr.LRSinkhorn` :cite:`scetbon:21a`.
    epsilon
        Additional epsilon regularization for the low-rank approach.
    initializer
        Initializer for :class:`~ott.solvers.linear.sinkhorn.Sinkhorn` or
        :class:`~ott.solvers.linear.sinkhorn_lr.LRSinkhorn`, depending on the ``rank``.
    initializer_kwargs
        Keyword arguments for the initializer.
    kwargs
        Keyword arguments for :class:`~ott.solvers.linear.sinkhorn.Sinkhorn` or
        :class:`~ott.solvers.linear.sinkhorn_lr.LRSinkhorn`, depending on the ``rank``.
    """

    def __init__(
        self,
        jit: bool = True,
        rank: int = -1,
        epsilon: float = 0.0,
        initializer: SinkhornInitializer_t = None,
        initializer_kwargs: Mapping[str, Any] = types.MappingProxyType({}),
        **kwargs: Any,
    ):
        super().__init__(jit=jit)
        if rank > -1:
            kwargs.setdefault("gamma", 10)
            kwargs.setdefault("gamma_rescale", True)
            initializer = "rank2" if initializer is None else initializer
            self._solver = sinkhorn_lr.LRSinkhorn(
                rank=rank, epsilon=epsilon, initializer=initializer, kwargs_init=initializer_kwargs, **kwargs
            )
        else:
            initializer = "default" if initializer is None else initializer
            self._solver = sinkhorn.Sinkhorn(initializer=initializer, kwargs_init=initializer_kwargs, **kwargs)

    def _prepare(
        self,
        a: jnp.ndarray,
        b: jnp.ndarray,
        xy: Optional[TaggedArray] = None,
        x: Optional[TaggedArray] = None,
        y: Optional[TaggedArray] = None,
        # geometry
        epsilon: Union[float, epsilon_scheduler.Epsilon] = None,
        relative_epsilon: Optional[bool] = None,
        batch_size: Optional[int] = None,
        scale_cost: Scale_t = 1.0,
        cost_kwargs: Mapping[str, Any] = types.MappingProxyType({}),
        cost_matrix_rank: Optional[int] = None,
        # problem
        **kwargs: Any,
    ) -> linear_problem.LinearProblem:
        del x, y
        if xy is None:
            raise ValueError(f"Unable to create geometry from `xy={xy}`.")
        self._a = a
        self._b = b
        geom = self._create_geometry(
            xy,
            is_linear_term=True,
            epsilon=epsilon,
            relative_epsilon=relative_epsilon,
            batch_size=batch_size,
            scale_cost=scale_cost,
            **cost_kwargs,
        )
        if cost_matrix_rank is not None:
            geom = geom.to_LRCGeometry(rank=cost_matrix_rank)
        if xy.is_graph:
            a = jnp.concatenate((a, jnp.zeros_like(self._b)), axis=0)
            b = jnp.concatenate((jnp.zeros_like(self._a), b), axis=0)
        self._problem = linear_problem.LinearProblem(geom, a=a, b=b, **kwargs)
        return self._problem

    @property
    def xy(self) -> Optional[geometry.Geometry]:
        """Geometry defining the linear term."""
        return None if self._problem is None else self._problem.geom

    @property
    def problem_kind(self) -> ProblemKind_t:  # noqa: D102
        return "linear"

    @classmethod
    def _call_kwargs(cls) -> Tuple[Set[str], Set[str]]:
        geom_kwargs = {"epsilon", "relative_epsilon", "batch_size", "scale_cost", "cost_kwargs", "cost_matrix_rank"}
        problem_kwargs = set(inspect.signature(linear_problem.LinearProblem).parameters.keys())
        problem_kwargs -= {"geom"}
        return geom_kwargs | problem_kwargs, {"epsilon"}


class GWSolver(OTTJaxSolver):
    """Solver for the :term:`quadratic problem` :cite:`memoli:2011`.

    The :term:`Gromov-Wasserstein (GW) <Gromov-Wasserstein>` problem involves two distribution in
    possibly two different spaces. Points in the source distribution are matched to points in the target distribution
    by comparing the relative location of the points within each distribution.

    Parameters
    ----------
    jit
        Whether to :func:`~jax.jit` the :attr:`solver`.
    rank
        Rank of the solver. If `-1` use the full-rank :term:`GW <Gromov-Wasserstein>` :cite:`peyre:2016`,
        otherwise, use the low-rank approach :cite:`scetbon:21b`.
    initializer
        Initializer for :class:`~ott.solvers.quadratic.gromov_wasserstein.GromovWasserstein`.
    initializer_kwargs
        Keyword arguments for the ``initializer``.
    linear_solver_kwargs
        Keyword arguments for :class:`~ott.solvers.linear.sinkhorn.Sinkhorn` or
        :class:`~ott.solvers.linear.sinkhorn_lr.LRSinkhorn`, depending on the ``rank``.
    kwargs
        Keyword arguments for :class:`~ott.solvers.quadratic.gromov_wasserstein.GromovWasserstein` .
    """

    def __init__(
        self,
        jit: bool = True,
        rank: int = -1,
        initializer: QuadInitializer_t = None,
        initializer_kwargs: Mapping[str, Any] = types.MappingProxyType({}),
        linear_solver_kwargs: Mapping[str, Any] = types.MappingProxyType({}),
        **kwargs: Any,
    ):
        super().__init__(jit=jit)
        if rank > -1:
            kwargs.setdefault("gamma", 10)
            kwargs.setdefault("gamma_rescale", True)
            initializer = "rank2" if initializer is None else initializer
            self._solver = gromov_wasserstein_lr.LRGromovWasserstein(
                rank=rank,
                initializer=initializer,
                kwargs_init=initializer_kwargs,
                **kwargs,
            )
        else:
            linear_ot_solver = sinkhorn.Sinkhorn(**linear_solver_kwargs)
            initializer = None
            self._solver = gromov_wasserstein.GromovWasserstein(
                rank=rank,
                linear_ot_solver=linear_ot_solver,
                quad_initializer=initializer,
                kwargs_init=initializer_kwargs,
                **kwargs,
            )

    def _prepare(
        self,
        a: jnp.ndarray,
        b: jnp.ndarray,
        xy: Optional[TaggedArray] = None,
        x: Optional[TaggedArray] = None,
        y: Optional[TaggedArray] = None,
        # geometry
        epsilon: Union[float, epsilon_scheduler.Epsilon] = None,
        relative_epsilon: Optional[bool] = None,
        batch_size: Optional[int] = None,
        scale_cost: Scale_t = 1.0,
        cost_kwargs: Mapping[str, Any] = types.MappingProxyType({}),
        cost_matrix_rank: Optional[int] = None,
        # problem
        alpha: float = 0.5,
        **kwargs: Any,
    ) -> quadratic_problem.QuadraticProblem:
        self._a = a
        self._b = b
        if x is None or y is None:
            raise ValueError(f"Unable to create geometry from `x={x}`, `y={y}`.")
        geom_kwargs: dict[str, Any] = {
            "epsilon": epsilon,
            "relative_epsilon": relative_epsilon,
            "batch_size": batch_size,
            "scale_cost": scale_cost,
            **cost_kwargs,
        }
        if cost_matrix_rank is not None:
            geom_kwargs["cost_matrix_rank"] = cost_matrix_rank
        geom_xx = self._create_geometry(x, is_linear_term=False, **geom_kwargs)
        geom_yy = self._create_geometry(y, is_linear_term=False, **geom_kwargs)
        if alpha == 1.0 or xy is None:  # GW
            # arbitrary fused penalty; must be positive
            geom_xy, fused_penalty = None, 1.0
        else:  # FGW
            fused_penalty = alpha_to_fused_penalty(alpha)
            geom_xy = self._create_geometry(xy, is_linear_term=True, n_src_tgt=(x.shape[0], y.shape[0]), **geom_kwargs)
            check_shapes(geom_xx, geom_yy, geom_xy)

        self._problem = quadratic_problem.QuadraticProblem(
            geom_xx, geom_yy, geom_xy, fused_penalty=fused_penalty, **kwargs
        )
        return self._problem

    @property
    def x(self) -> Optional[geometry.Geometry]:
        """The first geometry defining the quadratic term."""
        return None if self._problem is None else self._problem.geom_xx

    @property
    def y(self) -> geometry.Geometry:
        """The second geometry defining the quadratic term."""
        return None if self._problem is None else self._problem.geom_yy

    @property
    def xy(self) -> Optional[geometry.Geometry]:
        """Geometry defining the linear term in the :term:`FGW <fused Gromov-Wasserstein>`."""
        return None if self._problem is None else self._problem.geom_xy

    @property
    def is_fused(self) -> Optional[bool]:
        """Whether the solver is fused."""
        return None if self._problem is None else (self.xy is not None)

    @property
    def problem_kind(self) -> ProblemKind_t:  # noqa: D102
        return "quadratic"

    @classmethod
    def _call_kwargs(cls) -> Tuple[Set[str], Set[str]]:
        geom_kwargs = {"epsilon", "relative_epsilon", "batch_size", "scale_cost", "cost_kwargs", "cost_matrix_rank"}
        problem_kwargs = set(inspect.signature(quadratic_problem.QuadraticProblem).parameters.keys())
        problem_kwargs -= {"geom_xx", "geom_yy", "geom_xy", "fused_penalty"}
        problem_kwargs |= {"alpha"}
        return geom_kwargs | problem_kwargs, {"epsilon"}<|MERGE_RESOLUTION|>--- conflicted
+++ resolved
@@ -98,21 +98,9 @@
             if is_linear_term:
                 self._graph_in_linear_term = True
             if x.cost == "geodesic":
-<<<<<<< HEAD
-                if n_src_tgt is not None:
-                    n_src, n_tgt = n_src_tgt
-                    if n_src + n_tgt != arr.shape[0]:
-                        raise ValueError(f"Expected `x` to have `{n_src + n_tgt}` points, found `{arr.shape[0]}`.")
-                    cm = geodesic.Geodesic.from_graph(arr, t=epsilon, directed=True, **kwargs).cost_matrix[
-                        :n_src, n_src:
-                    ]
-                    return geometry.Geometry(cm)
-                return geodesic.Geodesic.from_graph(arr, t=epsilon, directed=True, **kwargs)
-=======
                 return geodesic.Geodesic.from_graph(
                     arr, t=epsilon / 4.0, directed=kwargs.pop("directed", True), **kwargs
                 )
->>>>>>> 657bc4de
             raise NotImplementedError(f"If the geometry is a graph, `cost` must be `geodesic`, found `{x.cost}`.")
         raise NotImplementedError(f"Creating geometry from `tag={x.tag!r}` is not yet implemented.")
 
