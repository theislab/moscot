--- conflicted
+++ resolved
@@ -19,10 +19,7 @@
     ensure_2d,
 )
 from moscot.backends.ott.output import GraphOTTOutput, OTTOutput
-<<<<<<< HEAD
-=======
 from moscot.base.problems._utils import TimeScalesHeatKernel
->>>>>>> b29451e7
 from moscot.base.solver import OTSolver
 from moscot.costs import get_cost
 from moscot.utils.tagged_array import TaggedArray
@@ -257,11 +254,7 @@
         scale_cost: Scale_t = 1.0,
         cost_kwargs: Mapping[str, Any] = types.MappingProxyType({}),
         cost_matrix_rank: Optional[int] = None,
-<<<<<<< HEAD
-        ts: Tuple[Optional[float], Optional[float], Optional[float]] = (None, None, None),
-=======
         time_scales_heat_kernel: Optional[TimeScalesHeatKernel] = None,
->>>>>>> b29451e7
         # problem
         **kwargs: Any,
     ) -> linear_problem.LinearProblem:
@@ -281,11 +274,7 @@
             batch_size=batch_size,
             problem_shape=(len(self._a), len(self._b)),
             scale_cost=scale_cost,
-<<<<<<< HEAD
-            t=ts[0],
-=======
             t=time_scales_heat_kernel.xy,
->>>>>>> b29451e7
             **cost_kwargs,
         )
         if cost_matrix_rank is not None:
@@ -391,23 +380,16 @@
         scale_cost: Scale_t = 1.0,
         cost_kwargs: Mapping[str, Any] = types.MappingProxyType({}),
         cost_matrix_rank: Optional[int] = None,
-<<<<<<< HEAD
-        ts: Tuple[Optional[float], Optional[float], Optional[float]] = (None, None, None),
-=======
         time_scales_heat_kernel: Optional[TimeScalesHeatKernel] = None,
->>>>>>> b29451e7
         # problem
         alpha: float = 0.5,
         **kwargs: Any,
     ) -> quadratic_problem.QuadraticProblem:
         self._a = a
         self._b = b
-<<<<<<< HEAD
-=======
         time_scales_heat_kernel = (
             TimeScalesHeatKernel(None, None, None) if time_scales_heat_kernel is None else time_scales_heat_kernel
         )
->>>>>>> b29451e7
         if x is None or y is None:
             raise ValueError(f"Unable to create geometry from `x={x}`, `y={y}`.")
         geom_kwargs: dict[str, Any] = {
@@ -419,28 +401,19 @@
         }
         if cost_matrix_rank is not None:
             geom_kwargs["cost_matrix_rank"] = cost_matrix_rank
-<<<<<<< HEAD
-        geom_xx = self._create_geometry(x, t=ts[1], is_linear_term=False, **geom_kwargs)
-        geom_yy = self._create_geometry(y, t=ts[2], is_linear_term=False, **geom_kwargs)
-=======
         geom_xx = self._create_geometry(x, t=time_scales_heat_kernel.x, is_linear_term=False, **geom_kwargs)
         geom_yy = self._create_geometry(y, t=time_scales_heat_kernel.y, is_linear_term=False, **geom_kwargs)
->>>>>>> b29451e7
         if alpha == 1.0 or xy is None:  # GW
             # arbitrary fused penalty; must be positive
             geom_xy, fused_penalty = None, 1.0
         else:  # FGW
             fused_penalty = alpha_to_fused_penalty(alpha)
             geom_xy = self._create_geometry(
-<<<<<<< HEAD
-                xy, t=ts[0], problem_shape=(x.shape[0], y.shape[0]), is_linear_term=True, **geom_kwargs
-=======
                 xy,
                 t=time_scales_heat_kernel.xy,
                 problem_shape=(x.shape[0], y.shape[0]),
                 is_linear_term=True,
                 **geom_kwargs,
->>>>>>> b29451e7
             )
             check_shapes(geom_xx, geom_yy, geom_xy)
 
