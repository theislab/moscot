--- conflicted
+++ resolved
@@ -64,9 +64,8 @@
     return (1 - alpha) / alpha
 
 
-<<<<<<< HEAD
 def ensure_2d(arr: ArrayLike, *, reshape: bool = False) -> jax.Array:
-    """Ensure that ``arr`` is 2-dimensional.
+    """Ensure that an array is 2-dimensional.
 
     Parameters
     ----------
@@ -77,11 +76,8 @@
 
     Returns
     -------
-    :mod:`jax` 2-dimensional array.
+    2-dimensional :mod:`jax` array.
     """
-=======
-def ensure_2d(arr: ArrayLike, *, reshape: bool = False) -> Optional[jnp.ndarray]:
->>>>>>> b084b6fd
     if sp.issparse(arr):
         arr = arr.A  # type: ignore[attr-defined]
     arr = jnp.asarray(arr)
