--- conflicted
+++ resolved
@@ -1,25 +1,15 @@
-<<<<<<< HEAD
 import inspect
-=======
-from typing import Any, Dict, Tuple, Callable, Optional, Sequence, TYPE_CHECKING
->>>>>>> 6594d43c
 from functools import partial
-from typing import Any, Callable, Dict, Optional, Tuple
-
-<<<<<<< HEAD
-import jax
-import jax.numpy as jnp
-from ott.geometry.pointcloud import PointCloud
-from ott.tools.sinkhorn_divergence import sinkhorn_divergence
-=======
-from ott.geometry.pointcloud import PointCloud
-from ott.tools.sinkhorn_divergence import sinkhorn_divergence
-from ott.problems.linear.potentials import DualPotentials
+from typing import TYPE_CHECKING, Any, Callable, Dict, Optional, Sequence, Tuple
+
+from flax.training.train_state import TrainState
+
 import jax
 import jax.numpy as jnp
 import jax.tree_util as jtu
-from flax.training.train_state import TrainState
->>>>>>> 6594d43c
+from ott.geometry.pointcloud import PointCloud
+from ott.problems.linear.potentials import DualPotentials
+from ott.tools.sinkhorn_divergence import sinkhorn_divergence
 
 from moscot._logging import logger
 from moscot._types import ArrayLike, ScaleCost_t
@@ -106,14 +96,14 @@
     return -1 * negative_distances, indices
 
 
-<<<<<<< HEAD
 def _filter_kwargs(*funcs: Callable[..., Any], **kwargs: Any) -> Dict[str, Any]:
     res = {}
     for func in funcs:
         params = inspect.signature(func).parameters
         res.update({k: v for k, v in kwargs.items() if k in params})
     return res
-=======
+
+
 @jtu.register_pytree_node_class
 class ConditionalDualPotentials(DualPotentials):
     r"""The conditional Kantorovich dual potential functions as introduced in :cite:`bunne2022supervised`.
@@ -139,7 +129,7 @@
         self._state_f = state_f
         self._state_g = state_g
 
-    def transport(self, condition: float, x: jnp.ndarray, forward: bool = True) -> jnp.ndarray:
+    def transport(self, condition: ArrayLike, x: jnp.ndarray, forward: bool = True) -> jnp.ndarray:
         r"""Conditionally transport ``vec`` according to Brenier formula :cite:`brenier:91`.
 
         Uses Theorem 1.17 from :cite:`santambrogio:15` to compute an OT map when
@@ -168,15 +158,12 @@
         -------
             The transported points.
         """
-        from ott.geometry import costs
-        
         dp = self.to_dual_potentials(condition=condition)
         return dp.transport(x, forward=forward)
-        
+
     def to_dual_potentials(self, condition: ArrayLike) -> DualPotentials:
         """Return the Kantorovich dual potentials from the trained potentials."""
 
-        
         def f(x) -> float:
             return self.state_f.apply_fn({"params": self.state_f.params}, x, condition)
 
@@ -185,8 +172,7 @@
 
         return DualPotentials(f, g, corr=True, cost_fn=costs.SqEuclidean())
 
-    
-    def distance(self, condition: float, src: ArrayLike, tgt: ArrayLike) -> float:
+    def distance(self, condition: ArrayLike, src: ArrayLike, tgt: ArrayLike) -> float:
         """Evaluate 2-Wasserstein distance between samples using dual potentials.
 
         Uses Eq. 5 from :cite:`makkuva:20` when given in `corr` form, direct
@@ -223,5 +209,4 @@
     def tree_unflatten(  # noqa: D102
         cls, aux_data: Dict[str, Any], children: Sequence[Any]
     ) -> "ConditionalDualPotentials":
-        return cls(*children, **aux_data)
->>>>>>> 6594d43c
+        return cls(*children, **aux_data)