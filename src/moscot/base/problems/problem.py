import abc
import pathlib
import types
from typing import (
    TYPE_CHECKING,
    Any,
    Dict,
    List,
    Literal,
    Mapping,
    Optional,
    Tuple,
    Union,
)

import cloudpickle

import numpy as np
import pandas as pd
import scipy.sparse as sp
from pandas.api import types as pd_types
from sklearn.preprocessing import StandardScaler

import anndata as ad
import scanpy as sc
from anndata import AnnData

from moscot import backends
from moscot._logging import logger
from moscot._types import ArrayLike, CostFn_t, Device_t, ProblemKind_t
from moscot.base.output import BaseSolverOutput, MatrixSolverOutput
from moscot.base.problems._utils import (
    TimeScalesHeatKernel,
    require_solution,
    wrap_prepare,
    wrap_solve,
)
from moscot.base.solver import OTSolver
from moscot.utils.tagged_array import Tag, TaggedArray

__all__ = ["BaseProblem", "OTProblem"]


class BaseProblem(abc.ABC):
    """Base class for all :term:`OT` problems."""

    def __init__(self):
        self._problem_kind: ProblemKind_t = "unknown"
        self._stage: Literal["initialized", "prepared", "solved"] = "initialized"

    @abc.abstractmethod
    def prepare(self, *args: Any, **kwargs: Any) -> "BaseProblem":
        """Prepare the problem.

        Parameters
        ----------
        args
            Positional arguments.
        kwargs
            Keyword arguments.

        Returns
        -------
        Self and updates the following fields:

        - :attr:`stage` - set to ``'prepared'``.
        - :attr:`problem_kind` - kind of the :term:`OT` problem.
        """

    @abc.abstractmethod
    def solve(self, *args: Any, **kwargs: Any) -> "BaseProblem":
        """Solve the problem.

        Parameters
        ----------
        args
            Positional arguments.
        kwargs
            Keyword arguments.

        Returns
        -------
        Self and updates the following fields:

        - :attr:`stage` - set to ``'solved'``.
        - :attr:`problem_kind` - kind of the :term:`OT` problem.
        """

    def save(
        self,
        path: Union[str, pathlib.Path],
        overwrite: bool = False,
    ) -> None:
        """Save the problem to a file.

        Parameters
        ----------
        path
            Path where to save the problem.
        overwrite
            Whether to overwrite an existing file.

        Returns
        -------
        Nothing, just saves the problem using :mod:`cloudpickle <pickle>`.
        """
        path = pathlib.Path(path)
        if not overwrite and path.is_file():
            raise RuntimeError(
                f"Unable to write the model to an existing file `{path}`, " f"use `overwrite=True` to overwrite it."
            )
        with open(path, "wb") as fout:
            cloudpickle.dump(self, fout)

    @staticmethod
    def load(
        path: Union[str, pathlib.Path],
    ) -> "BaseProblem":
        """Load the model from a file.

        Parameters
        ----------
        path
            Path where the model is stored.

        Returns
        -------
        The problem.
        """
        with open(path, "rb") as fin:
            return cloudpickle.load(fin)

    @staticmethod
    def _get_mass(
        adata: AnnData,
        data: Optional[Union[str, ArrayLike]] = None,
        subset: Optional[Union[str, List[str], Tuple[int, int]]] = None,
        normalize: bool = True,
        *,
        split_mass: bool = False,
    ) -> ArrayLike:
        def _split_mass(arr: ArrayLike) -> ArrayLike:
            if arr.ndim == 2:
                return arr
            non_zero_idxs = arr.nonzero()[0]
            data = np.zeros((len(arr), len(non_zero_idxs)))
            data[non_zero_idxs, np.arange(len(non_zero_idxs))] = arr[non_zero_idxs]
            return data

        if data is None:
            if subset is None:
                data = np.ones((adata.n_obs,), dtype=float)
            elif isinstance(subset, list):
                data = np.asarray(adata.obs_names.isin(subset), dtype=float)
            elif isinstance(subset, tuple):
                # TODO(michalk8): handle negative indices
                start, offset = subset
                if start >= adata.n_obs:
                    raise IndexError(f"Expected starting index to be smaller than `{adata.n_obs}`, found `{start}`.")
                data = np.zeros((adata.n_obs,), dtype=float)
                data[range(start, min(start + offset, adata.n_obs))] = 1.0
            else:
                raise TypeError(f"Unable to interpret subset of type `{type(subset)}`.")
        elif not hasattr(data, "shape"):
            if subset is None:  # allow for numeric values
                data = (
                    np.asarray(adata.obs[data], dtype=float)
                    if pd_types.is_numeric_dtype(adata.obs[data])
                    else np.ones((adata.n_obs,), dtype=float)
                )
            else:
                sset = subset if isinstance(subset, list) else [subset]  # type:ignore[list-item]
                data = np.asarray(adata.obs[data].isin(sset), dtype=float)
        else:
            data = np.asarray(data, dtype=float)

        if split_mass:
            data = _split_mass(data)

        if data.ndim != 2:
            data = np.reshape(data, (-1, 1))
        if data.shape[0] != adata.n_obs:
            raise ValueError(f"Expected array of shape `({adata.n_obs,}, ...)`, found `{data.shape}`.")

        if normalize:
            return data / np.sum(data, axis=0, keepdims=True)
        return data

    @property
    def stage(self) -> Literal["initialized", "prepared", "solved"]:
        """Problem stage."""
        return self._stage

    @property
    def problem_kind(self) -> ProblemKind_t:
        """Kind of the underlying problem."""
        return self._problem_kind


class OTProblem(BaseProblem):
    """Base class for all :term:`OT` problems.

    Parameters
    ----------
    adata
        Source annotated data object.
    adata_tgt
        Target annotated data object. If :obj:`None`, use ``adata``.
    src_obs_mask
        Source observation mask that defines :attr:`adata_src`.
    tgt_obs_mask
        Target observation mask that defines :attr:`adata_tgt`.
    src_var_mask
        Source variable mask that defines :attr:`adata_src`.
    tgt_var_mask
        Target variable mask that defines :attr:`adata_tgt`.
    src_key
        Source key name, usually supplied by the :class:`~moscot.base.problems.BaseCompoundProblem`.
    tgt_key
        Target key name, usually supplied by the :class:`~moscot.base.problems.BaseCompoundProblem`.

    Notes
    -----
    If source/target mask is specified, :attr:`adata_src`/:attr:`adata_tgt` will be a view.
    """

    def __init__(
        self,
        adata: AnnData,
        adata_tgt: Optional[AnnData] = None,
        src_obs_mask: Optional[ArrayLike] = None,
        tgt_obs_mask: Optional[ArrayLike] = None,
        src_var_mask: Optional[ArrayLike] = None,
        tgt_var_mask: Optional[ArrayLike] = None,
        src_key: Optional[Any] = None,
        tgt_key: Optional[Any] = None,
    ):
        super().__init__()
        self._adata_src = adata
        self._adata_tgt = adata if adata_tgt is None else adata_tgt
        self._src_obs_mask = src_obs_mask
        self._tgt_obs_mask = tgt_obs_mask
        self._src_var_mask = src_var_mask
        self._tgt_var_mask = tgt_var_mask
        self._src_key = src_key
        self._tgt_key = tgt_key

        self._solver: Optional[OTSolver[BaseSolverOutput]] = None
        self._solution: Optional[BaseSolverOutput] = None

        self._x: Optional[TaggedArray] = None
        self._y: Optional[TaggedArray] = None
        self._xy: Optional[TaggedArray] = None

        self._a: Optional[ArrayLike] = None
        self._b: Optional[ArrayLike] = None

<<<<<<< HEAD
        self._t_xy: Optional[float] = None  # only needed for diffusion-based distances in linear term
        self._t_x: Optional[float] = None  # only needed for diffusion-based distances in source q. term
        self._t_y: Optional[float] = None  # only needed for diffusion-based distances in target q. term
=======
        self._time_scales_heat_kernel = TimeScalesHeatKernel(None, None, None)
>>>>>>> b29451e7

    def _handle_linear(self, cost: CostFn_t = None, **kwargs: Any) -> TaggedArray:
        if "x_attr" not in kwargs or "y_attr" not in kwargs:
            kwargs.setdefault("tag", Tag.COST_MATRIX)
            attr = kwargs.pop("attr", "obsm")
            if attr in ("obsm", "uns"):
                return TaggedArray.from_adata(
                    self.adata_src, dist_key=(self._src_key, self._tgt_key), attr=attr, cost="custom", **kwargs
                )
            raise ValueError(f"Storing `{kwargs['tag']!r}` in `adata.{attr}` is disallowed.")

        x_kwargs, y_kwargs = self._split_xy_kwargs(**kwargs)
        if cost is not None:
            x_kwargs["cost"] = cost
            y_kwargs["cost"] = cost
        x_kwargs["tag"] = Tag.POINT_CLOUD
        y_kwargs["tag"] = Tag.POINT_CLOUD

        x_array = TaggedArray.from_adata(self.adata_src, dist_key=self._src_key, **x_kwargs)
        y_array = TaggedArray.from_adata(self.adata_tgt, dist_key=self._tgt_key, **y_kwargs)

        return TaggedArray(data_src=x_array.data_src, data_tgt=y_array.data_src, tag=Tag.POINT_CLOUD, cost=x_array.cost)

    @wrap_prepare
    def prepare(
        self,
        xy: Mapping[str, Any],
        x: Mapping[str, Any],
        y: Mapping[str, Any],
        a: Optional[Union[bool, str, ArrayLike]] = None,
        b: Optional[Union[bool, str, ArrayLike]] = None,
        **kwargs: Any,
    ) -> "OTProblem":
        """Prepare the :term:`OT` problem.

        Depending on which arguments are passed, the :attr:`problem_kind` will be:

        - if only ``xy`` is non-empty, :attr:`problem_kind = 'linear' <problem_kind>`.
        - if only ``x`` and ``y`` are non-empty, :attr:`problem_kind = 'quadratic' <problem_kind>`.
        - if all ``xy``, ``x`` and ``y`` are non-empty, :attr:`problem_kind = 'quadratic' <problem_kind>`.

        Parameters
        ----------
        xy
            Geometry defining the linear term. If a non-empty :class:`dict`,
            :meth:`~moscot.utils.tagged_array.TaggedArray.from_adata` will be called.
        x
            Geometry defining the source :term:`quadratic term`. If a non-empty :class:`dict`,
            :meth:`~moscot.utils.tagged_array.TaggedArray.from_adata` will be called.
        y
            Geometry defining the target :term:`quadratic term`. If a non-empty :class:`dict`,
            :meth:`~moscot.utils.tagged_array.TaggedArray.from_adata` will be called.
        a
            Source :term:`marginals`. Valid options are:

            - :class:`str` - key in :attr:`~anndata.AnnData.obs` where the source marginals are stored.
            - :class:`bool` - if :obj:`True`, :meth:`estimate the marginals <estimate_marginals>`
              from :attr:`adata_src`, otherwise use uniform marginals.
            - :class:`~numpy.ndarray` - array of shape ``[n,]`` containing the source marginals.
            - :obj:`None` - uniform marginals.
        b
            Target :term:`marginals`. Valid options are:

            - :class:`str` - key in :attr:`~anndata.AnnData.obs` where the target marginals are stored.
            - :class:`bool` - if :obj:`True`, :meth:`estimate the marginals <estimate_marginals>`
              from :attr:`adata_tgt`, otherwise use uniform marginals.
            - :class:`~numpy.ndarray` - array of shape ``[m,]`` containing the target marginals.
            - :obj:`None` - uniform marginals.
        kwargs
            Keyword arguments for :meth:`estimate_marginals` when ``a = True`` or ``b = True``.

        Returns
        -------
        Self and updates the following fields:

        - :attr:`xy` - geometry of shape ``[n, m]`` defining the :term:`linear term`.
        - :attr:`x` - geometry of shape ``[n, n]`` defining the source :term:`quadratic term`.
        - :attr:`y` - geometry of shape ``[m, m]`` defining the target :term:`quadratic term`.
        - :attr:`a` -  source :term:`marginals` of shape ``[n,]``.
        - :attr:`b` - target :term:`marginals` of shape ``[m,]``.
        - :attr:`solution` - set to :obj:`None`.
        - :attr:`stage` - set to ``'prepared'``.
        - :attr:`problem_kind` - kind of the :term:`OT` problem.
        """
        self._x = self._y = self._xy = self._solution = None
        # TODO(michalk8): in the future, have a better dispatch
        # fmt: off
        if xy:
            if "tagged_array" in xy:
                kws, _ = self._split_xy_kwargs(**xy)
                self._xy = xy["tagged_array"]._set_cost(**kws)
            else:
                self._xy = self._handle_linear(**xy)
        if x:
            if "tagged_array" in x:
                x = dict(x)
                self._x = x.pop("tagged_array")._set_cost(**x)
            else:
                self._x = TaggedArray.from_adata(self.adata_src, dist_key=self._src_key, **x)
        if y:
            if "tagged_array" in y:
                y = dict(y)
                self._y = y.pop("tagged_array")._set_cost(**y)
            else:
                self._y = TaggedArray.from_adata(self.adata_tgt, dist_key=self._tgt_key, **y)
        if self._xy and not self._x and not self._y:
            self._problem_kind = "linear"
        elif (self._x and self._y and not self._xy) or (self._x and self._y and self._xy):
            self._problem_kind = "quadratic"
        else:
            raise ValueError("Unable to prepare the data. Either only supply `xy=...`, or `x=..., y=...`, or all.")
        # fmt: on
        self._a = self._create_marginals(self.adata_src, data=a, source=True, **kwargs)
        self._b = self._create_marginals(self.adata_tgt, data=b, source=False, **kwargs)
        return self

    @wrap_solve
    def solve(
        self,
        backend: Literal["ott"] = "ott",
        device: Optional[Device_t] = None,
        **kwargs: Any,
    ) -> "OTProblem":
        """Solve the :term:`OT` problem.

        Parameters
        ----------
        backend
            Which backend to use, see :func:`~moscot.backends.utils.get_available_backends`.
        device
            Transfer the solution to a different device, see :meth:`~moscot.base.output.BaseSolverOutput.to`.
            If :obj:`None`, keep the output on the original device.
        kwargs
            Keyword arguments for :class:`~moscot.base.solver.BaseSolver` or its
            :meth:`__call__ <moscot.base.solver.BaseSolver.__call__>` method.

        Returns
        -------
        Self and updates the following fields:

        - :attr:`solver` - the :term:`OT` solver.
        - :attr:`solution` - the :term:`OT` solution.
        """
        solver_class = backends.get_solver(self.problem_kind, backend=backend, return_class=True)
        init_kwargs, call_kwargs = solver_class._partition_kwargs(**kwargs)
        self._solver = solver_class(**init_kwargs)

        self._solution = self._solver(  # type: ignore[misc]
            xy=self._xy,
            x=self._x,
            y=self._y,
            a=self.a,
            b=self.b,
            device=device,
<<<<<<< HEAD
            ts=(self._t_xy, self._t_x, self._t_y),
=======
            time_scales_heat_kernel=self._time_scales_heat_kernel,
>>>>>>> b29451e7
            **call_kwargs,
        )
        return self

    @require_solution
    def push(
        self,
        data: Optional[Union[str, ArrayLike]] = None,
        subset: Optional[Union[str, List[str], Tuple[int, int]]] = None,
        normalize: bool = True,
        *,
        split_mass: bool = False,
        scale_by_marginals: bool = False,
    ) -> ArrayLike:
        r"""Push data through the :attr:`~moscot.base.output.BaseSolverOutput.transport_matrix`.

        Parameters
        ----------
        data
            Data to push through the transport matrix. Valid options are:

            - :class:`~numpy.ndarray` - array of shape ``[n,]`` or ``[n, d]``.
            - :class:`str` - key in :attr:`adata_src.obs['{data}'] <adata_src>`. If ``subset`` is a :class:`list`,
              the data will be a boolean mask determined by the subset. Useful for categorical data.
            - :obj:`None` - the value depends on the ``subset``.

              - :class:`list` - names in :attr:`adata_src.obs_names <adata_src>` to push.
              - :class:`tuple` - start and offset indices :math:`(subset[0], subset[0] + subset[1])`.
                that define a boolean mask to push.
              - :obj:`None` - uniform array of :math:`1`.
        subset
            Push values contained only within the subset.
        normalize
            Whether to normalize the columns of ``data`` to sum to :math:`1`.
        split_mass
            Whether to split non-zero values in ``data`` into separate columns.
        scale_by_marginals
            Whether to scale by the source :term`marginals` :attr:`a`.

        Returns
        -------
        The transported values, array of shape ``[m, d]``.
        """
        if TYPE_CHECKING:
            assert isinstance(self.solution, BaseSolverOutput)
        data = self._get_mass(self.adata_src, data=data, subset=subset, normalize=normalize, split_mass=split_mass)
        return self.solution.push(data, scale_by_marginals=scale_by_marginals)

    @require_solution
    def pull(
        self,
        data: Optional[Union[str, ArrayLike]] = None,
        subset: Optional[Union[str, List[str], Tuple[int, int]]] = None,
        normalize: bool = True,
        *,
        split_mass: bool = False,
        scale_by_marginals: bool = False,
    ) -> ArrayLike:
        r"""Pull data through the :attr:`~moscot.base.output.BaseSolverOutput.transport_matrix`.

        Parameters
        ----------
        data
            Data to pull through the transport matrix. Valid options are:

            - :class:`~numpy.ndarray` - array of shape ``[m,]`` or ``[m, d]``.
            - :class:`str` - key in :attr:`adata_tgt.obs['{data}'] <adata_tgt>`. If ``subset`` is a :class:`list`,
              the data will be a boolean mask determined by the subset. Useful for categorical data.
            - :obj:`None` - the value depends on the ``subset``.

              - :class:`list` - names in :attr:`adata_tgt.obs_names <adata_tgt>` to pull.
              - :class:`tuple` - start and offset indices :math:`(subset[0], subset[0] + subset[1])`.
                that define a boolean mask to pull.
              - :obj:`None` - uniform array of :math:`1`.
        subset
            Pull values contained only within the subset.
        normalize
            Whether to normalize the columns of ``data`` to sum to :math:`1`.
        split_mass
            Whether to split non-zero values in ``data`` into separate columns.
        scale_by_marginals
            Whether to scale by the target :term`marginals` :attr:`b`.

        Returns
        -------
        The transported values, array of shape ``[n, d]``.
        """
        if TYPE_CHECKING:
            assert isinstance(self.solution, BaseSolverOutput)
        data = self._get_mass(self.adata_tgt, data=data, subset=subset, normalize=normalize, split_mass=split_mass)
        return self.solution.pull(data, scale_by_marginals=scale_by_marginals)

    def set_solution(
        self, solution: Union[ArrayLike, pd.DataFrame, BaseSolverOutput], *, overwrite: bool = False, **kwargs: Any
    ) -> "OTProblem":
        """Set a :attr:`solution` to the :term:`OT` problem.

        Parameters
        ----------
        solution
            Solution for this problem. If a :class:`~pandas.DataFrame` is passed,
            its index must be equal to :attr:`adata_src.obs_names <adata_src>`
            and its columns to :attr:`adata_tgt.obs_names <adata_tgt>`.
        overwrite
            Whether to overwrite an existing solution.
        kwargs
            Keyword arguments for :class:`~moscot.base.output.MatrixSolverOutput`.

        Returns
        -------
        Self and updates the following fields:

        - :attr:`solution` - the :term:`OT` solution.
        - :attr:`stage` - set to ``'solved'``.
        """
        if not overwrite and self.solution is not None:
            raise ValueError(f"`{self}` already contains a solution, use `overwrite=True` to overwrite it.")

        if isinstance(solution, pd.DataFrame):
            pd.testing.assert_series_equal(self.adata_src.obs_names.to_series(), solution.index.to_series())
            pd.testing.assert_series_equal(self.adata_tgt.obs_names.to_series(), solution.columns.to_series())
            solution = solution.to_numpy()
        if not isinstance(solution, BaseSolverOutput):
            solution = MatrixSolverOutput(solution, **kwargs)

        if solution.shape != self.shape:
            raise ValueError(f"Expected solution to have shape `{self.shape}`, found `{solution.shape}`.")

        self._stage = "solved"
        self._solution = solution
        return self

    @staticmethod
    def _local_pca_callback(
        term: Literal["x", "y", "xy"],
        adata: AnnData,
        adata_y: Optional[AnnData] = None,
        layer: Optional[str] = None,
        n_comps: int = 30,
        scale: bool = False,
        **kwargs: Any,
    ) -> TaggedArray:
        def concat(x: ArrayLike, y: ArrayLike) -> ArrayLike:
            if sp.issparse(x):
                return sp.vstack([x, sp.csr_matrix(y)])
            if sp.issparse(y):
                return sp.vstack([sp.csr_matrix(x), y])
            return np.vstack([x, y])

        if layer is None:
            x, y, msg = adata.X, adata_y.X if adata_y is not None else None, "adata.X"
        else:
            x, y, msg = (
                adata.layers[layer],
                adata_y.layers[layer] if adata_y is not None else None,
                f"adata.layers[{layer!r}]",
            )

        scaler = StandardScaler() if scale else None

        if term == "xy":
            if y is None:
                raise ValueError("When `term` is `xy` `adata_y` cannot be `None`.")
            n = x.shape[0]
            data = concat(x, y)
            if data.shape[1] <= n_comps:
                # TODO(michalk8): log
                return TaggedArray(data[:n], data[n:], tag=Tag.POINT_CLOUD)

            logger.info(f"Computing pca with `n_comps={n_comps}` for `xy` using `{msg}`")
            data = sc.pp.pca(data, n_comps=n_comps, **kwargs)
            if scaler is not None:
                data = scaler.fit_transform(data)
            return TaggedArray(data[:n], data[n:], tag=Tag.POINT_CLOUD)
        if term in ("x", "y"):  # if we don't have a shared space, then adata_y is always None
            logger.info(f"Computing pca with `n_comps={n_comps}` for `{term}` using `{msg}`")
            x = sc.pp.pca(x, n_comps=n_comps, **kwargs)
            if scaler is not None:
                x = scaler.fit_transform(x)
            return TaggedArray(x, tag=Tag.POINT_CLOUD)
        raise ValueError(f"Expected `term` to be one of `x`, `y`, or `xy`, found `{term!r}`.")

    # TODO(@giovp): refactor
    @staticmethod
    def _spatial_norm_callback(
        term: Literal["x", "y"],
        adata: AnnData,
        adata_y: Optional[AnnData] = None,
        attr: Optional[Literal["X", "obsp", "obsm", "layers", "uns"]] = None,
        key: Optional[str] = None,
    ) -> TaggedArray:
        if term == "y":
            if adata_y is None:
                raise ValueError("When `term` is `y`, `adata_y` cannot be `None`.")
            adata = adata_y
        if attr is None:
            raise ValueError("`attrs` cannot be `None` with this callback.")
        spatial = TaggedArray._extract_data(adata, attr=attr, key=key)

        logger.info(f"Normalizing spatial coordinates of `{term}`.")
        spatial = (spatial - spatial.mean()) / spatial.std()
        return TaggedArray(spatial, tag=Tag.POINT_CLOUD)

    @staticmethod
    def _graph_construction_callback(
        term: Literal["xy", "x", "y"],
        adata: AnnData,
        adata_y: Optional[AnnData] = None,
        use_rep: str = "X_pca",
        **kwargs: Any,
    ) -> TaggedArray:
        if term == "xy":
            if adata_y is None:
                raise ValueError("When `term` is `xy`, `adata_y` cannot be `None`.")
            if use_rep not in adata.obsm:
                raise ValueError(f"Unable to find `{use_rep}` in `adata.obsm`.")
            if use_rep not in adata_y.obsm:
                raise ValueError(f"Unable to find `{use_rep}` in `adata_y.obsm`.")
            adata_concat = ad.concat((adata, adata_y), join="inner")
            logger.info(f"Computing graph construction for `xy` using `{use_rep}`")
            sc.pp.neighbors(adata_concat, use_rep=use_rep, **kwargs)
            return TaggedArray(
                data_src=adata_concat.obsp["connectivities"].astype("float64"), data_tgt=None, tag=Tag.GRAPH
<<<<<<< HEAD
            )
=======
            )  # TODO(@michalk8): find a better solution.
>>>>>>> b29451e7

        if use_rep not in adata.obsm:
            raise ValueError(f"Unable to find `{use_rep}` in `adata.obsm`.")

        logger.info(f"Computing graph construction for `{term}` using `{use_rep}`")
        sc.pp.neighbors(adata, use_rep=use_rep, **kwargs)
        return TaggedArray(data_src=adata.obsp["connectivities"].astype("float64"), data_tgt=None, tag=Tag.GRAPH)

    def _create_marginals(
        self,
        adata: AnnData,
        *,
        source: bool,
        data: Optional[Union[bool, str, ArrayLike]] = None,
        marginal_kwargs: Dict[str, Any] = types.MappingProxyType({}),
        **kwargs: Any,
    ) -> ArrayLike:
        if data is True:
            marginals = self.estimate_marginals(adata, source=source, **marginal_kwargs, **kwargs)
        elif data is False or data is None:
            marginals = np.ones((adata.n_obs,), dtype=float) / adata.n_obs
        elif isinstance(data, str):
            try:
                marginals = np.asarray(adata.obs[data], dtype=float)
            except KeyError:
                raise KeyError(f"Unable to find data in `adata.obs[{data!r}]`.") from None
        else:
            marginals = np.asarray(data, dtype=float)

        if marginals.shape != (adata.n_obs,):
            raise ValueError(
                f"Expected {'source' if source else 'target'} marginals "
                f"to have shape `{adata.n_obs,}`, found `{marginals.shape}`."
            )
        return marginals

    def estimate_marginals(self, adata: AnnData, *, source: bool, **kwargs: Any) -> ArrayLike:
        """Estimate the source or target :term:`marginals`.

        .. note::
            This function returns uniform marginals.

        Parameters
        ----------
        adata
            Annotated data object.
        source
            Whether to estimate the source or target :term:`marginals`.
        kwargs
            Additional keyword arguments.

        Returns
        -------
        The estimated source or target marginals of shape ``[n,]`` or ``[m,]``, depending on the ``source``.
        """
        del kwargs
        return np.ones((adata.n_obs,), dtype=float) / adata.n_obs

    def set_graph_xy(
        self,
        data: Union[pd.DataFrame, Tuple[sp.csr_matrix, pd.Series, pd.Series]],
        cost: Literal["geodesic"] = "geodesic",
        t: Optional[float] = None,
    ) -> None:
        r"""Set a graph for the :term:`linear term` for graph based distances.

        Parameters
        ----------
        data
            Data containing the graph.
<<<<<<< HEAD
            - If of type :class:`~pandas.DataFrame`, its index must be equal to :attr:`adata_src.obs_names <adata_src>`
              and its columns to :attr:`adata_tgt.obs_names <adata_tgt>`.
            - If of type :class:`tuple`, it must be of the form (sp.csr_matrix, pd.Series, pd.Series), where the first
              element is the graph, the second element and the third element are the annotations of the graph.
=======

                - If of type :class:`~pandas.DataFrame`, its index must be equal to
                  :attr:`adata_src.obs_names <adata_src>` and its columns to :attr:`adata_tgt.obs_names <adata_tgt>`.
                - If of type :class:`tuple`, it must be of the form (sp.csr_matrix, pd.Series, pd.Series),
                  where the first element is the graph, the second element and the third element
                  are the annotations of the graph.

>>>>>>> b29451e7
        cost
            Which graph-based distance to use.
        t
            Time parameter at which to solve the heat equation, see :cite:`crane:13`. When ``t`` is :obj:`None`,
            ``t`` will be set to :math:`\epsilon / 4`, where :math:`\epsilon` is the entropy regularization term.
            This approaches the geodesic distance and allows for linear memory complexity as the cost matrix does
            not have to be instantiated :cite:`huguet:23`.

        Returns
        -------
        Nothing, just updates the following fields:

        - :attr:`xy` - the :term:`linear term`.
        - :attr:`stage` - set to ``'prepared'``.
        """
        expected_series = pd.concat([self.adata_src.obs_names.to_series(), self.adata_tgt.obs_names.to_series()])
        if isinstance(data, pd.DataFrame):
            pd.testing.assert_series_equal(expected_series, data.index.to_series())
            pd.testing.assert_series_equal(expected_series, data.columns.to_series())
            data_src = data.to_numpy()
        elif isinstance(data, tuple):
            data_src, index_src, index_tgt = data
            pd.testing.assert_series_equal(expected_series, index_src)
            pd.testing.assert_series_equal(expected_series, index_tgt)
        else:
            raise ValueError(
<<<<<<< HEAD
                "Expected data to be a pd.DataFrame or a tuple of (sp.csr_matrix, pd.Series, pd.Series), "
                f"found {type(data)}."
            )
        self._xy = TaggedArray(data_src=data_src, data_tgt=None, tag=Tag.GRAPH, cost=cost)
        self._stage = "prepared"
        self._t_xy = t
=======
                "Expected data to be a `pd.DataFrame` or a tuple of (`sp.csr_matrix`, `pd.Series`, `pd.Series`), "
                f"found `{type(data)}`."
            )
        self._xy = TaggedArray(data_src=data_src, data_tgt=None, tag=Tag.GRAPH, cost=cost)
        self._stage = "prepared"
        self._time_scales_heat_kernel = self._time_scales_heat_kernel._replace(xy=t)
>>>>>>> b29451e7

    def set_graph_x(
        self,
        data: Union[pd.DataFrame, Tuple[sp.csr_matrix, pd.Series]],
        cost: Literal["geodesic"] = "geodesic",
        t: Optional[float] = None,
    ) -> None:
        r"""Set a graph for the source :term:`quadratic term`.

        Parameters
        ----------
        data
            Data containing the graph.
<<<<<<< HEAD
            - If of type :class:`~pandas.DataFrame`, its index and columns must be equal to
              :attr:`adata_src.obs_names <adata_src>`.
            - If of type :class:`tuple`, it must be of the form (sp.csr_matrix, pd.Series), where the first
              element is the graph and the second element is the annotation of the graph.
=======

                - If of type :class:`~pandas.DataFrame`, its index and columns must be equal to
                  :attr:`adata_src.obs_names <adata_src>`.
                - If of type :class:`tuple`, it must be of the form (sp.csr_matrix, pd.Series), where the first
                  element is the graph and the second element is the annotation of the graph.

>>>>>>> b29451e7
        cost
            Which graph-based distance to use.
        t
            Time parameter at which to solve the heat equation, see :cite:`crane:13`. When ``t`` is :obj:`None`,
            ``t`` will be set to :math:`\epsilon / 4`, where :math:`\epsilon` is the entropy regularization term.
            This approaches the geodesic distance and allows for linear memory complexity as the cost matrix does
            not have to be instantiated :cite:`huguet:23`.

        Returns
        -------
        Nothing, just updates the following fields:

        - :attr:`x` - the source :term:`quadratic term`.
        - :attr:`stage` - set to ``'prepared'``.
        """
        expected_series = self.adata_src.obs_names.to_series()
        if isinstance(data, pd.DataFrame):
            pd.testing.assert_series_equal(expected_series, data.index.to_series())
            pd.testing.assert_series_equal(expected_series, data.columns.to_series())
            data_src = data.to_numpy()
        elif isinstance(data, tuple):
            data_src, index_src = data
            pd.testing.assert_series_equal(expected_series, index_src)
        else:
            raise ValueError(
<<<<<<< HEAD
                "Expected data to be a pd.DataFrame or a tuple of (sp.csr_matrix, pd.Series), " f"found {type(data)}."
            )
        self._x = TaggedArray(data_src=data_src, data_tgt=None, tag=Tag.GRAPH, cost=cost)
        self._stage = "prepared"
        self._t_x = t
=======
                "Expected data to be a `pd.DataFrame` or a tuple of (`sp.csr_matrix`, `pd.Series`), "
                f"found `{type(data)}`."
            )
        self._x = TaggedArray(data_src=data_src, data_tgt=None, tag=Tag.GRAPH, cost=cost)
        self._stage = "prepared"
        self._time_scales_heat_kernel = self._time_scales_heat_kernel._replace(x=t)
>>>>>>> b29451e7

    def set_graph_y(
        self,
        data: Union[pd.DataFrame, Tuple[sp.csr_matrix, pd.Series]],
        cost: Literal["geodesic"] = "geodesic",
        t: Optional[float] = None,
    ) -> None:
        r"""Set a graph for the target :term:`quadratic term`.

        Parameters
        ----------
        data
            Data containing the graph.
<<<<<<< HEAD
            - If of type :class:`~pandas.DataFrame`, its index and columns must be equal to
              :attr:`adata_tgt.obs_names <adata_tgt>`.
            - If of type :class:`tuple`, it must be of the form (sp.csr_matrix, pd.Series), where the first
              element is the graph and the second element is the annotation of the graph.
=======

                - If of type :class:`~pandas.DataFrame`, its index and columns must be equal to
                  :attr:`adata_tgt.obs_names <adata_tgt>`.
                - If of type :class:`tuple`, it must be of the form (sp.csr_matrix, pd.Series), where the first
                  element is the graph and the second element is the annotation of the graph.

>>>>>>> b29451e7
        cost
            Which graph-based distance to use.
        t
            Time parameter at which to solve the heat equation, see :cite:`crane:13`. When ``t`` is :obj:`None`,
            ``t`` will be set to :math:`\epsilon / 4`, where :math:`\epsilon` is the entropy regularization term.
            This approaches the geodesic distance and allows for linear memory complexity as the cost matrix does
            not have to be instantiated :cite:`huguet:23`.

        Returns
        -------
        Nothing, just updates the following fields:

        - :attr:`x` - the target :term:`quadratic term`.
        - :attr:`stage` - set to ``'prepared'``.
        """
        expected_series = self.adata_tgt.obs_names.to_series()
        if isinstance(data, pd.DataFrame):
            pd.testing.assert_series_equal(expected_series, data.index.to_series())
            pd.testing.assert_series_equal(expected_series, data.columns.to_series())
            data_src = data.to_numpy()
        elif isinstance(data, tuple):
            data_src, index_src = data
            pd.testing.assert_series_equal(expected_series, index_src)
        else:
            raise ValueError(
<<<<<<< HEAD
                "Expected data to be a pd.DataFrame or a tuple of (sp.csr_matrix, pd.Series), " f"found {type(data)}."
            )
        self._y = TaggedArray(data_src=data_src, data_tgt=None, tag=Tag.GRAPH, cost=cost)
        self._stage = "prepared"
        self._t_y = t
=======
                "Expected data to be a `pd.DataFrame` or a tuple of (`sp.csr_matrix`, `pd.Series`), "
                f"found `{type(data)}`."
            )
        self._y = TaggedArray(data_src=data_src, data_tgt=None, tag=Tag.GRAPH, cost=cost)
        self._stage = "prepared"
        self._time_scales_heat_kernel = self._time_scales_heat_kernel._replace(y=t)
>>>>>>> b29451e7

    # TODO(michalk8): extend for point-clouds as Union[pd.DataFrame, Tuple[pd.DataFrame, pd.DataFrame]]
    # TODO(michalk8): allow this to be nullified
    def set_xy(
        self,
        data: pd.DataFrame,
        tag: Literal["cost_matrix", "kernel"],
    ) -> None:
        """Set a cost/kernel matrix for the :term:`linear term`.

        Parameters
        ----------
        data
            Cost or kernel matrix. Its index must be equal to :attr:`adata_src.obs_names <adata_src>`
            and its columns to :attr:`adata_tgt.obs_names <adata_tgt>`.
        tag
            Whether ``data`` is a cost or a kernel matrix.

        Returns
        -------
        Nothing, just updates the following fields:

        - :attr:`xy` - the :term:`linear term`.
        - :attr:`stage` - set to ``'prepared'``.
        """
        pd.testing.assert_series_equal(self.adata_src.obs_names.to_series(), data.index.to_series())
        pd.testing.assert_series_equal(self.adata_tgt.obs_names.to_series(), data.columns.to_series())

        self._xy = TaggedArray(data_src=data.to_numpy(), data_tgt=None, tag=Tag(tag), cost="cost")
        self._stage = "prepared"

    def set_x(self, data: pd.DataFrame, tag: Literal["cost_matrix", "kernel"]) -> None:
        """Set a cost/kernel matrix for the source :term:`quadratic term`.

        Parameters
        ----------
        data
            Cost or kernel matrix. Its index must be equal to :attr:`adata_src.obs_names <adata_src>`
            and its columns to :attr:`adata_src.obs_names <adata_src>`.
        tag
            Whether ``data`` is a cost or a kernel matrix.

        Returns
        -------
        Nothing, just updates the following fields:

        - :attr:`x` - the source :term:`quadratic term`.
        - :attr:`stage` - set to ``'prepared'``.
        """
        pd.testing.assert_series_equal(self.adata_src.obs_names.to_series(), data.index.to_series())
        pd.testing.assert_series_equal(self.adata_src.obs_names.to_series(), data.columns.to_series())

        if self.problem_kind == "linear":
            logger.info(f"Changing the problem type from {self.problem_kind!r} to 'quadratic (fused)'.")
            self._problem_kind = "quadratic"
        self._x = TaggedArray(data_src=data.to_numpy(), data_tgt=None, tag=Tag(tag), cost="cost")
        self._stage = "prepared"

    def set_y(self, data: pd.DataFrame, tag: Literal["cost_matrix", "kernel"]) -> None:
        """Set a cost/kernel matrix for the target :term:`quadratic term`.

        Parameters
        ----------
        data
            Cost or kernel matrix. Its index must be equal to :attr:`adata_tgt.obs_names <adata_tgt>`
            and its columns to :attr:`adata_tgt.obs_names <adata_tgt>`.
        tag
            Whether ``data`` is a cost or a kernel matrix.

        Returns
        -------
        Nothing, just updates the following fields:

        - :attr:`y` - the target :term:`quadratic term`.
        - :attr:`stage` - set to ``'prepared'``.
        """
        pd.testing.assert_series_equal(self.adata_tgt.obs_names.to_series(), data.index.to_series())
        pd.testing.assert_series_equal(self.adata_tgt.obs_names.to_series(), data.columns.to_series())

        if self.problem_kind == "linear":
            logger.info(f"Changing the problem type from {self.problem_kind!r} to 'quadratic (fused)'.")
            self._problem_kind = "quadratic"
        self._y = TaggedArray(data_src=data.to_numpy(), data_tgt=None, tag=Tag(tag), cost="cost")
        self._stage = "prepared"

    @staticmethod
    def _split_xy_kwargs(**kwargs: Any) -> Tuple[Dict[str, Any], Dict[str, Any]]:
        x_kwargs = {k[2:]: v for k, v in kwargs.items() if k.startswith("x_")}
        y_kwargs = {k[2:]: v for k, v in kwargs.items() if k.startswith("y_")}
        return x_kwargs, y_kwargs

    @property
    def adata_src(self) -> AnnData:
        """Source annotated data object."""
        adata = self._adata_src if self._src_obs_mask is None else self._adata_src[self._src_obs_mask]
        if not adata.n_obs:
            raise ValueError("No observations in the source `AnnData`.")
        adata = adata if self._src_var_mask is None else adata[:, self._src_var_mask]
        if not adata.n_vars:
            raise ValueError("No variables in the source `AnnData`.")
        return adata

    @property
    def adata_tgt(self) -> AnnData:
        """Target annotated data object."""
        adata = self._adata_tgt if self._tgt_obs_mask is None else self._adata_tgt[self._tgt_obs_mask]
        if not adata.n_obs:
            raise ValueError("No observations in the target `AnnData`.")
        adata = adata if self._tgt_var_mask is None else adata[:, self._tgt_var_mask]
        if not adata.n_vars:
            raise ValueError("No variables in the target `AnnData`.")
        return adata

    @property
    def shape(self) -> Tuple[int, int]:
        """Shape of the :term:`OT` problem."""
        return self.adata_src.n_obs, self.adata_tgt.n_obs

    @property
    def solution(self) -> Optional[BaseSolverOutput]:
        """Solution of the :term:`OT` problem."""
        return self._solution

    @property
    def solver(self) -> Optional[OTSolver[BaseSolverOutput]]:
        """:term:`OT` solver."""
        return self._solver

    @property
    def xy(self) -> Optional[TaggedArray]:
        """Geometry defining the :term:`linear term`."""
        return self._xy

    @property
    def x(self) -> Optional[TaggedArray]:
        """Geometry defining the source :term:`quadratic term`."""
        return self._x

    @property
    def y(self) -> Optional[TaggedArray]:
        """Geometry defining the target :term:`quadratic term`."""
        return self._y

    @property
    def a(self) -> Optional[ArrayLike]:
        """Source :term:`marginals`."""
        return self._a

    @property
    def b(self) -> Optional[ArrayLike]:
        """Target :term:`marginals`."""
        return self._b

    def __repr__(self) -> str:
        return f"{self.__class__.__name__}[stage={self.stage!r}, shape={self.shape!r}]"

    def __str__(self) -> str:
        return repr(self)<|MERGE_RESOLUTION|>--- conflicted
+++ resolved
@@ -254,14 +254,6 @@
 
         self._a: Optional[ArrayLike] = None
         self._b: Optional[ArrayLike] = None
-
-<<<<<<< HEAD
-        self._t_xy: Optional[float] = None  # only needed for diffusion-based distances in linear term
-        self._t_x: Optional[float] = None  # only needed for diffusion-based distances in source q. term
-        self._t_y: Optional[float] = None  # only needed for diffusion-based distances in target q. term
-=======
-        self._time_scales_heat_kernel = TimeScalesHeatKernel(None, None, None)
->>>>>>> b29451e7
 
     def _handle_linear(self, cost: CostFn_t = None, **kwargs: Any) -> TaggedArray:
         if "x_attr" not in kwargs or "y_attr" not in kwargs:
@@ -416,11 +408,6 @@
             a=self.a,
             b=self.b,
             device=device,
-<<<<<<< HEAD
-            ts=(self._t_xy, self._t_x, self._t_y),
-=======
-            time_scales_heat_kernel=self._time_scales_heat_kernel,
->>>>>>> b29451e7
             **call_kwargs,
         )
         return self
@@ -622,40 +609,7 @@
 
         logger.info(f"Normalizing spatial coordinates of `{term}`.")
         spatial = (spatial - spatial.mean()) / spatial.std()
-        return TaggedArray(spatial, tag=Tag.POINT_CLOUD)
-
-    @staticmethod
-    def _graph_construction_callback(
-        term: Literal["xy", "x", "y"],
-        adata: AnnData,
-        adata_y: Optional[AnnData] = None,
-        use_rep: str = "X_pca",
-        **kwargs: Any,
-    ) -> TaggedArray:
-        if term == "xy":
-            if adata_y is None:
-                raise ValueError("When `term` is `xy`, `adata_y` cannot be `None`.")
-            if use_rep not in adata.obsm:
-                raise ValueError(f"Unable to find `{use_rep}` in `adata.obsm`.")
-            if use_rep not in adata_y.obsm:
-                raise ValueError(f"Unable to find `{use_rep}` in `adata_y.obsm`.")
-            adata_concat = ad.concat((adata, adata_y), join="inner")
-            logger.info(f"Computing graph construction for `xy` using `{use_rep}`")
-            sc.pp.neighbors(adata_concat, use_rep=use_rep, **kwargs)
-            return TaggedArray(
-                data_src=adata_concat.obsp["connectivities"].astype("float64"), data_tgt=None, tag=Tag.GRAPH
-<<<<<<< HEAD
-            )
-=======
-            )  # TODO(@michalk8): find a better solution.
->>>>>>> b29451e7
-
-        if use_rep not in adata.obsm:
-            raise ValueError(f"Unable to find `{use_rep}` in `adata.obsm`.")
-
-        logger.info(f"Computing graph construction for `{term}` using `{use_rep}`")
-        sc.pp.neighbors(adata, use_rep=use_rep, **kwargs)
-        return TaggedArray(data_src=adata.obsp["connectivities"].astype("float64"), data_tgt=None, tag=Tag.GRAPH)
+        return {term: TaggedArray(spatial, tag=Tag.POINT_CLOUD)}
 
     def _create_marginals(
         self,
@@ -707,204 +661,6 @@
         del kwargs
         return np.ones((adata.n_obs,), dtype=float) / adata.n_obs
 
-    def set_graph_xy(
-        self,
-        data: Union[pd.DataFrame, Tuple[sp.csr_matrix, pd.Series, pd.Series]],
-        cost: Literal["geodesic"] = "geodesic",
-        t: Optional[float] = None,
-    ) -> None:
-        r"""Set a graph for the :term:`linear term` for graph based distances.
-
-        Parameters
-        ----------
-        data
-            Data containing the graph.
-<<<<<<< HEAD
-            - If of type :class:`~pandas.DataFrame`, its index must be equal to :attr:`adata_src.obs_names <adata_src>`
-              and its columns to :attr:`adata_tgt.obs_names <adata_tgt>`.
-            - If of type :class:`tuple`, it must be of the form (sp.csr_matrix, pd.Series, pd.Series), where the first
-              element is the graph, the second element and the third element are the annotations of the graph.
-=======
-
-                - If of type :class:`~pandas.DataFrame`, its index must be equal to
-                  :attr:`adata_src.obs_names <adata_src>` and its columns to :attr:`adata_tgt.obs_names <adata_tgt>`.
-                - If of type :class:`tuple`, it must be of the form (sp.csr_matrix, pd.Series, pd.Series),
-                  where the first element is the graph, the second element and the third element
-                  are the annotations of the graph.
-
->>>>>>> b29451e7
-        cost
-            Which graph-based distance to use.
-        t
-            Time parameter at which to solve the heat equation, see :cite:`crane:13`. When ``t`` is :obj:`None`,
-            ``t`` will be set to :math:`\epsilon / 4`, where :math:`\epsilon` is the entropy regularization term.
-            This approaches the geodesic distance and allows for linear memory complexity as the cost matrix does
-            not have to be instantiated :cite:`huguet:23`.
-
-        Returns
-        -------
-        Nothing, just updates the following fields:
-
-        - :attr:`xy` - the :term:`linear term`.
-        - :attr:`stage` - set to ``'prepared'``.
-        """
-        expected_series = pd.concat([self.adata_src.obs_names.to_series(), self.adata_tgt.obs_names.to_series()])
-        if isinstance(data, pd.DataFrame):
-            pd.testing.assert_series_equal(expected_series, data.index.to_series())
-            pd.testing.assert_series_equal(expected_series, data.columns.to_series())
-            data_src = data.to_numpy()
-        elif isinstance(data, tuple):
-            data_src, index_src, index_tgt = data
-            pd.testing.assert_series_equal(expected_series, index_src)
-            pd.testing.assert_series_equal(expected_series, index_tgt)
-        else:
-            raise ValueError(
-<<<<<<< HEAD
-                "Expected data to be a pd.DataFrame or a tuple of (sp.csr_matrix, pd.Series, pd.Series), "
-                f"found {type(data)}."
-            )
-        self._xy = TaggedArray(data_src=data_src, data_tgt=None, tag=Tag.GRAPH, cost=cost)
-        self._stage = "prepared"
-        self._t_xy = t
-=======
-                "Expected data to be a `pd.DataFrame` or a tuple of (`sp.csr_matrix`, `pd.Series`, `pd.Series`), "
-                f"found `{type(data)}`."
-            )
-        self._xy = TaggedArray(data_src=data_src, data_tgt=None, tag=Tag.GRAPH, cost=cost)
-        self._stage = "prepared"
-        self._time_scales_heat_kernel = self._time_scales_heat_kernel._replace(xy=t)
->>>>>>> b29451e7
-
-    def set_graph_x(
-        self,
-        data: Union[pd.DataFrame, Tuple[sp.csr_matrix, pd.Series]],
-        cost: Literal["geodesic"] = "geodesic",
-        t: Optional[float] = None,
-    ) -> None:
-        r"""Set a graph for the source :term:`quadratic term`.
-
-        Parameters
-        ----------
-        data
-            Data containing the graph.
-<<<<<<< HEAD
-            - If of type :class:`~pandas.DataFrame`, its index and columns must be equal to
-              :attr:`adata_src.obs_names <adata_src>`.
-            - If of type :class:`tuple`, it must be of the form (sp.csr_matrix, pd.Series), where the first
-              element is the graph and the second element is the annotation of the graph.
-=======
-
-                - If of type :class:`~pandas.DataFrame`, its index and columns must be equal to
-                  :attr:`adata_src.obs_names <adata_src>`.
-                - If of type :class:`tuple`, it must be of the form (sp.csr_matrix, pd.Series), where the first
-                  element is the graph and the second element is the annotation of the graph.
-
->>>>>>> b29451e7
-        cost
-            Which graph-based distance to use.
-        t
-            Time parameter at which to solve the heat equation, see :cite:`crane:13`. When ``t`` is :obj:`None`,
-            ``t`` will be set to :math:`\epsilon / 4`, where :math:`\epsilon` is the entropy regularization term.
-            This approaches the geodesic distance and allows for linear memory complexity as the cost matrix does
-            not have to be instantiated :cite:`huguet:23`.
-
-        Returns
-        -------
-        Nothing, just updates the following fields:
-
-        - :attr:`x` - the source :term:`quadratic term`.
-        - :attr:`stage` - set to ``'prepared'``.
-        """
-        expected_series = self.adata_src.obs_names.to_series()
-        if isinstance(data, pd.DataFrame):
-            pd.testing.assert_series_equal(expected_series, data.index.to_series())
-            pd.testing.assert_series_equal(expected_series, data.columns.to_series())
-            data_src = data.to_numpy()
-        elif isinstance(data, tuple):
-            data_src, index_src = data
-            pd.testing.assert_series_equal(expected_series, index_src)
-        else:
-            raise ValueError(
-<<<<<<< HEAD
-                "Expected data to be a pd.DataFrame or a tuple of (sp.csr_matrix, pd.Series), " f"found {type(data)}."
-            )
-        self._x = TaggedArray(data_src=data_src, data_tgt=None, tag=Tag.GRAPH, cost=cost)
-        self._stage = "prepared"
-        self._t_x = t
-=======
-                "Expected data to be a `pd.DataFrame` or a tuple of (`sp.csr_matrix`, `pd.Series`), "
-                f"found `{type(data)}`."
-            )
-        self._x = TaggedArray(data_src=data_src, data_tgt=None, tag=Tag.GRAPH, cost=cost)
-        self._stage = "prepared"
-        self._time_scales_heat_kernel = self._time_scales_heat_kernel._replace(x=t)
->>>>>>> b29451e7
-
-    def set_graph_y(
-        self,
-        data: Union[pd.DataFrame, Tuple[sp.csr_matrix, pd.Series]],
-        cost: Literal["geodesic"] = "geodesic",
-        t: Optional[float] = None,
-    ) -> None:
-        r"""Set a graph for the target :term:`quadratic term`.
-
-        Parameters
-        ----------
-        data
-            Data containing the graph.
-<<<<<<< HEAD
-            - If of type :class:`~pandas.DataFrame`, its index and columns must be equal to
-              :attr:`adata_tgt.obs_names <adata_tgt>`.
-            - If of type :class:`tuple`, it must be of the form (sp.csr_matrix, pd.Series), where the first
-              element is the graph and the second element is the annotation of the graph.
-=======
-
-                - If of type :class:`~pandas.DataFrame`, its index and columns must be equal to
-                  :attr:`adata_tgt.obs_names <adata_tgt>`.
-                - If of type :class:`tuple`, it must be of the form (sp.csr_matrix, pd.Series), where the first
-                  element is the graph and the second element is the annotation of the graph.
-
->>>>>>> b29451e7
-        cost
-            Which graph-based distance to use.
-        t
-            Time parameter at which to solve the heat equation, see :cite:`crane:13`. When ``t`` is :obj:`None`,
-            ``t`` will be set to :math:`\epsilon / 4`, where :math:`\epsilon` is the entropy regularization term.
-            This approaches the geodesic distance and allows for linear memory complexity as the cost matrix does
-            not have to be instantiated :cite:`huguet:23`.
-
-        Returns
-        -------
-        Nothing, just updates the following fields:
-
-        - :attr:`x` - the target :term:`quadratic term`.
-        - :attr:`stage` - set to ``'prepared'``.
-        """
-        expected_series = self.adata_tgt.obs_names.to_series()
-        if isinstance(data, pd.DataFrame):
-            pd.testing.assert_series_equal(expected_series, data.index.to_series())
-            pd.testing.assert_series_equal(expected_series, data.columns.to_series())
-            data_src = data.to_numpy()
-        elif isinstance(data, tuple):
-            data_src, index_src = data
-            pd.testing.assert_series_equal(expected_series, index_src)
-        else:
-            raise ValueError(
-<<<<<<< HEAD
-                "Expected data to be a pd.DataFrame or a tuple of (sp.csr_matrix, pd.Series), " f"found {type(data)}."
-            )
-        self._y = TaggedArray(data_src=data_src, data_tgt=None, tag=Tag.GRAPH, cost=cost)
-        self._stage = "prepared"
-        self._t_y = t
-=======
-                "Expected data to be a `pd.DataFrame` or a tuple of (`sp.csr_matrix`, `pd.Series`), "
-                f"found `{type(data)}`."
-            )
-        self._y = TaggedArray(data_src=data_src, data_tgt=None, tag=Tag.GRAPH, cost=cost)
-        self._stage = "prepared"
-        self._time_scales_heat_kernel = self._time_scales_heat_kernel._replace(y=t)
->>>>>>> b29451e7
-
     # TODO(michalk8): extend for point-clouds as Union[pd.DataFrame, Tuple[pd.DataFrame, pd.DataFrame]]
     # TODO(michalk8): allow this to be nullified
     def set_xy(
