--- conflicted
+++ resolved
@@ -251,24 +251,16 @@
     if rna:
         return _load_dataset_from_url(
             path + "_rna.h5ad",
-<<<<<<< HEAD
             backup_url="https://figshare.com/ndownloader/files/40195114",
-=======
-            backup_url="https://figshare.com/ndownloader/files/40046950",
+            expected_shape=(6224, 2000),
             force_download=force_download,
->>>>>>> 447f659e
-            expected_shape=(6224, 2000),
             **kwargs,
         )
     return _load_dataset_from_url(
         path + "_atac.h5ad",
-<<<<<<< HEAD
         backup_url="https://figshare.com/ndownloader/files/40195102",
-=======
-        backup_url="https://figshare.com/ndownloader/files/40047034",
-        force_download=force_download,
->>>>>>> 447f659e
         expected_shape=(6224, 8000),
+        force_download=force_download,
         **kwargs,
     )
 
