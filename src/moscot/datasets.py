--- conflicted
+++ resolved
@@ -20,9 +20,9 @@
     "drosophila",
     "c_elegans",
     "zebrafish",
+    "bone_marrow",
     "sim_align",
     "simulate_data",
-    "bone_marrow",
 ]
 
 
@@ -227,15 +227,6 @@
 ) -> AnnData:  # pragma: no cover
     """Dataset simulated with TedSim :cite:`pan:22`.
 
-<<<<<<< HEAD
-    The data was simulated with asymmetric division rate of `0.2` and
-    intermediate state step size of `0.2` and contain the following fields:
-
-    - :attr:`anndata.AnnData.obsm` ``['barcodes']``: :term:`barcodes<barcode>`.
-    - :attr:`anndata.AnnData.obsp` ``['barcodes_cost']``: pre-computed :term:`barcode` distances.
-    - :attr:`anndata.AnnData.uns` ``['tree']``: lineage tree in the
-      `Newick <https://en.wikipedia.org/wiki/Newick_format>`_ format.
-=======
     Simulated scRNA-seq dataset of a differentiation trajectory. For each cell, the dataset includes a (raw counts)
     gene expression vector as well as a lineage barcodes. The data was simulated with asymmetric division rate of
     :math:`0.2`, intermediate state step size of :math:`0.2` and contains the following fields:
@@ -245,8 +236,6 @@
     - :attr:`uns['tree'] <anndata.AnnData.uns>` - lineage tree in the
       `Newick format <https://en.wikipedia.org/wiki/Newick_format>`_.
     - :attr:`uns['couplings' ] <anndata.AnnData.uns>` - coupling matrix based on the ground-truth lineage tree.
-
->>>>>>> b3e6f23f
 
     Parameters
     ----------
