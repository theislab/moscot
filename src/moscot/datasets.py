import contextlib
import os
import pathlib
import pickle
import shutil
import tempfile
import urllib.request
from types import MappingProxyType
from typing import Any, Dict, List, Literal, Mapping, Optional, Tuple

import networkx as nx
import numpy as np
import pandas as pd
from scipy.linalg import block_diag

import anndata as ad
from anndata import AnnData
from scanpy import read

from moscot._types import PathLike

__all__ = [
    "mosta",
    "hspc",
    "drosophila",
    "c_elegans",
    "zebrafish",
    "bone_marrow",
    "sim_align",
    "simulate_data",
]


def mosta(
    path: PathLike = "~/.cache/moscot/mosta.h5ad",
    force_download: bool = False,
    **kwargs: Any,
) -> AnnData:  # pragma: no cover
    """Preprocessed and extracted data as provided in :cite:`chen:22`.

    Includes embryo sections `E9.5`, `E2S1`, `E10.5`, `E2S1`, `E11.5`, `E1S2`.

    The :attr:`anndata.AnnData.X` is based on reprocessing of the counts data using
    :func:`scanpy.pp.normalize_total` and :func:`scanpy.pp.log1p`.

    Parameters
    ----------
    path
        Path where to save the file.
    force_download
        Whether to force-download the data.
    kwargs
        Keyword arguments for :func:`scanpy.read`.

    Returns
    -------
    Annotated data object.
    """
    return _load_dataset_from_url(
        path,
        backup_url="https://figshare.com/ndownloader/files/40569779",
        expected_shape=(54134, 2000),
        force_download=force_download,
        **kwargs,
    )


def hspc(
    path: PathLike = "~/.cache/moscot/hspc.h5ad",
    force_download: bool = False,
    **kwargs: Any,
) -> AnnData:  # pragma: no cover
    """CD34+ hematopoietic stem and progenitor cells from 4 healthy human donors.

    From the `NeurIPS Multimodal Single-Cell Integration Challenge
    <https://www.kaggle.com/competitions/open-problems-multimodal/data>`_.

    4000 cells were randomly selected after filtering the multiome training data of the donor `31800`.
    Subsequently, the top 2000 highly variable genes were selected. Peaks appearing in less than 5%
    of the cells were filtered out, resulting in 11595 peaks.

    Parameters
    ----------
    path
        Path where to save the file.
    force_download
        Whether to force-download the data.
    kwargs
        Keyword arguments for :func:`scanpy.read`.

    Returns
    -------
    Annotated data object.
    """
    dataset = _load_dataset_from_url(
        path,
        backup_url="https://figshare.com/ndownloader/files/37993503",
        expected_shape=(4000, 2000),
        force_download=force_download,
        **kwargs,
    )
    dataset.obs["day"] = dataset.obs["day"].astype("category")  # better solution to this?

    return dataset


def drosophila(
    path: PathLike = "~/.cache/moscot/drosophila.h5ad",
    *,
    spatial: bool,
    force_download: bool = False,
    **kwargs: Any,
) -> AnnData:
    """Embryo of Drosophila melanogaster described in :cite:`Li-spatial:22`.

    Minimal pre-processing was performed, such as gene and cell filtering, as well as normalization.

    Parameters
    ----------
    path
        Path where to save the file.
    spatial
        Whether to return the spatial or the scRNA-seq dataset.
    force_download
        Whether to force-download the data.
    kwargs
        Keyword arguments for :func:`scanpy.read`.

    Returns
    -------
    Annotated data object.
    """
    path, _ = os.path.splitext(path)
    if spatial:
        return _load_dataset_from_url(
            path + "_sp.h5ad",
            backup_url="https://figshare.com/ndownloader/files/37984935",
            expected_shape=(3039, 82),
            force_download=force_download,
            **kwargs,
        )

    return _load_dataset_from_url(
        path + "_sc.h5ad",
        backup_url="https://figshare.com/ndownloader/files/37984938",
        expected_shape=(1297, 2000),
        force_download=force_download,
        **kwargs,
    )


def c_elegans(
    path: PathLike = "~/.cache/moscot/c_elegans.h5ad",
    force_download: bool = False,
    **kwargs: Any,
) -> Tuple[AnnData, nx.DiGraph]:  # pragma: no cover
    """scRNA-seq time-series dataset of C.elegans embryogenesis :cite:`packer:19`.

    Contains raw counts of 46,151 cells with at least partial lineage information.
    In addition, this downloads the known C. elegans lineage tree.

    Parameters
    ----------
    path
        Path where to save the file.
    force_download
        Whether to force-download the data.
    kwargs
        Keyword arguments for :func:`scanpy.read`.

    Returns
    -------
    Annotated data object and the lineage tree.
    """
    adata = _load_dataset_from_url(
        path,
        backup_url="https://figshare.com/ndownloader/files/39943585",
        expected_shape=(46151, 20222),
        force_download=force_download,
        **kwargs,
    )

    with urllib.request.urlopen("https://figshare.com/ndownloader/files/43064842") as fin:
        tree = nx.read_gml(fin)

    return adata, tree


def zebrafish(
    path: PathLike = "~/.cache/moscot/zebrafish.h5ad",
    force_download: bool = False,
    **kwargs: Any,
) -> Tuple[AnnData, Dict[str, nx.DiGraph]]:
    """Lineage-traced scRNA-seq time-series dataset of Zebrafish heart regeneration :cite:`hu:22`.

    Contains gene expression vectors, LINNAEUS :cite:`spanjaard:18` reconstructed lineage trees,
    a low-dimensional embedding, and additional metadata.

    Parameters
    ----------
    path
        Path where to save the file.
    force_download
        Whether to force-download the data.
    kwargs
        Keyword arguments for :func:`scanpy.read`.

    Returns
    -------
    Annotated data object and the lineage trees.
    """
    adata = _load_dataset_from_url(
        path,
        backup_url="https://figshare.com/ndownloader/files/39951073",
        expected_shape=(44014, 31466),
        force_download=force_download,
        **kwargs,
    )
    # TODO(michalk8): also cache or store in AnnData ad Newick + reconstruct?
    with urllib.request.urlopen("https://figshare.com/ndownloader/files/39951076") as fin:
        trees = pickle.load(fin)

    return adata, trees


def bone_marrow(
    path: PathLike = "~/.cache/moscot/bone_marrow.h5ad",
    *,
    rna: bool,
    force_download: bool = False,
    **kwargs: Any,
) -> AnnData:
    """Multiome data of bone marrow measurements :cite:`luecken:21`.

    Contains processed counts of 6,224 cells. The RNA data was filtered to 2,000 top
    highly variable genes, the ATAC data was filtered to 8,000 top highly variable
    peaks.

    Parameters
    ----------
    path
        Path where to save the file.
    rna
        Return the RNA data If :obj:`True`, otherwise return ATAC data.
    force_download
        Whether to force-download the data.
    kwargs
        Keyword arguments for :func:`scanpy.read`.

    Returns
    -------
    Annotated data object.
    """
    path, _ = os.path.splitext(path)
    if rna:
        return _load_dataset_from_url(
            path + "_rna.h5ad",
            backup_url="https://figshare.com/ndownloader/files/40195114",
            expected_shape=(6224, 2000),
            force_download=force_download,
            **kwargs,
        )
    return _load_dataset_from_url(
        path + "_atac.h5ad",
        backup_url="https://figshare.com/ndownloader/files/41013551",
        expected_shape=(6224, 8000),
        force_download=force_download,
        **kwargs,
    )


def tedsim(
    path: PathLike = "~/.cache/moscot/tedsim.h5ad",
    force_download: bool = False,
    **kwargs: Any,
) -> AnnData:  # pragma: no cover
    """Dataset simulated with TedSim :cite:`pan:22`.

    Simulated scRNA-seq dataset of a differentiation trajectory. For each cell, the dataset includes a (raw counts)
    gene expression vector as well as a lineage barcodes. The data was simulated with asymmetric division rate of
    :math:`0.2`, intermediate state step size of :math:`0.2` and contains the following fields:

    - :attr:`obsm['barcodes'] <anndata.AnnData.obsm>` - barcodes.
    - :attr:`obsp['cost_matrices'] <anndata.AnnData.obsp>` - precomputed lineage cost matrices.
    - :attr:`uns['tree'] <anndata.AnnData.uns>` - lineage tree in the
      `Newick format <https://en.wikipedia.org/wiki/Newick_format>`_.
    - :attr:`uns['couplings' ] <anndata.AnnData.uns>` - coupling matrix based on the ground-truth lineage tree.

    Parameters
    ----------
    path
        Path where to save the file.
    force_download
        Whether to force-download the data.
    kwargs
        Keyword arguments for :func:`scanpy.read`.

    Returns
    -------
    Annotated data object.
    """
    return _load_dataset_from_url(
        path,
        backup_url="https://figshare.com/ndownloader/files/40178644",
        expected_shape=(8448, 500),
        force_download=force_download,
        **kwargs,
    )


def sciplex(
    path: PathLike = "~/.cache/moscot/sciplex.h5ad",
    force_download: bool = False,
    **kwargs: Any,
) -> AnnData:  # pragma: no cover
    """Perturbation dataset published in :cite:`srivatsan:20`.

    Transcriptomes of A549, K562, and mCF7 cells exposed to 188 compounds.
    Data obtained from http://projects.sanderlab.org/scperturb/.

    Parameters
    ----------
    path
        Path where to save the file.
    force_download
        Whether to force-download the data.
    kwargs
        Keyword arguments for :func:`scanpy.read`.

    Returns
    -------
    Annotated data object.
    """
    return _load_dataset_from_url(
        path,
        backup_url="https://figshare.com/ndownloader/files/43381398",
        expected_shape=(799317, 110984),
        force_download=force_download,
        **kwargs,
    )


def sim_align(
    path: PathLike = "~/.cache/moscot/sim_align.h5ad",
    force_download: bool = False,
    **kwargs: Any,
) -> AnnData:  # pragma: no cover
    """Spatial transcriptomics simulated dataset as described in :cite:`Jones-spatial:22`.

    Parameters
    ----------
    path
        Location where the file is saved to.
    force_download
        Whether to force-download the data.
    kwargs
        Keyword arguments for :func:`scanpy.read`.

    Returns
    -------
    Annotated data object.
    """
    return _load_dataset_from_url(
        path,
        backup_url="https://figshare.com/ndownloader/files/37984926",
        expected_shape=(1200, 500),
        force_download=force_download,
        **kwargs,
    )


def simulate_data(
    n_distributions: int = 2,
    cells_per_distribution: int = 20,
    n_genes: int = 60,
    key: Literal["day", "batch"] = "batch",
    var: float = 1.0,
    obs_to_add: Mapping[str, Any] = MappingProxyType({"celltype": 3}),
    marginals: Optional[Tuple[str, str]] = None,
    seed: int = 0,
    quad_term: Optional[Literal["tree", "barcode", "spatial"]] = None,
    lin_cost_matrix: Optional[str] = None,
    quad_cost_matrix: Optional[str] = None,
    **kwargs: Any,
) -> AnnData:
    """Simulate data.

    This function is used to generate data, mainly for the purpose of
    demonstrating certain functionalities of :mod:`moscot`.

    Parameters
    ----------
    n_distributions
        Number of distributions defined by `key`.
    cells_per_distribution
        Number of cells per distribution.
    n_genes
        Number of genes per simulated cell.
    key
        Key to identify distribution allocation.
    var
        Variance of one cell distribution
    obs_to_add
        Dictionary of names to add to columns of :attr:`anndata.AnnData.obs`
        and number of different values for this column.
    marginals
        Column names of :attr:`anndata.AnnData.obs` where to save the randomly
        generated marginals. If `None`, no marginals are generated.
    seed
        Random seed.
    quad_term
        Literal indicating whether to add costs corresponding to a specific problem setting.
        If `None`, no quadratic cost element is generated.
    lin_cost_matrix
        Key where to save the linear cost matrix. It is generated according to the sequential policy.
        If `None`, no linear cost matrix is generated.
    quad_cost_matrix
        Key where to save the quadratic cost matrices. If `None`, no quadratic cost matrix is generated.

    Returns
    -------
    :class:`anndata.AnnData`.
    """
    rng = np.random.RandomState(seed)
    adatas = [
        AnnData(
            X=rng.multivariate_normal(
                mean=kwargs.pop("mean", np.arange(n_genes)),
                cov=kwargs.pop("cov", var * np.diag(np.ones(n_genes))),
                size=cells_per_distribution,
            ),
        )
        for _ in range(n_distributions)
    ]
    adata = ad.concat(adatas, label=key, index_unique="-")
    if key == "day":
        adata.obs["day"] = pd.to_numeric(adata.obs["day"]).astype("category")
    for k, val in obs_to_add.items():
        adata.obs[k] = rng.choice(range(val), len(adata))
    if marginals:
        adata.obs[marginals[0]] = rng.uniform(1e-5, 1, len(adata))
        adata.obs[marginals[1]] = rng.uniform(1e-5, 1, len(adata))
    if quad_term == "tree":
        adata.uns["trees"] = {}
        for i in range(n_distributions):
            adata.uns["trees"][i] = _get_random_trees(
                n_leaves=cells_per_distribution,
                n_trees=1,
                n_initial_nodes=kwargs.pop("n_initial_nodes", 5),
                leaf_names=[adata[adata.obs[key] == i].obs_names],
                # TODO(michalk8): fix the seed
                seed=seed,
            )[0]
    if quad_term == "spatial":
        dim = kwargs.pop("spatial_dim", 2)
        adata.obsm["spatial"] = rng.normal(size=(adata.n_obs, dim))
    if quad_term == "barcode":
        n_intBCs = kwargs.pop("n_intBCs", 20)
        barcode_dim = kwargs.pop("barcode_dim", 10)
        adata.obsm["barcode"] = rng.choice(n_intBCs, size=(adata.n_obs, barcode_dim))
    if lin_cost_matrix is not None:
        adata.uns[lin_cost_matrix] = {}
        for i in range(n_distributions):
            adata.uns[lin_cost_matrix][(str(i), str(i + 1))] = np.abs(
                rng.normal(size=(cells_per_distribution, cells_per_distribution))
            )
    if quad_cost_matrix is not None:
<<<<<<< HEAD
        quad_costs = [(np.abs(rng.normal(size=(cells_per_distribution, cells_per_distribution))))
                      for i in range(n_distributions)]
=======
        quad_costs = (
            (np.abs(rng.normal(size=(cells_per_distribution, cells_per_distribution)))) for i in range(n_distributions)
        )
>>>>>>> c4b87d44
        quad_costs = block_diag(*quad_costs)
        np.fill_diagonal(quad_costs, 0)
        adata.obsp[quad_cost_matrix] = quad_costs
    return adata


def _load_dataset_from_url(
    fpath: PathLike,
    *,
    backup_url: str,
    expected_shape: Tuple[int, int],
    force_download: bool = False,
    sparse: bool = True,
    cache: bool = True,
    **kwargs: Any,
) -> AnnData:
    fpath = os.path.expanduser(fpath)
    if not fpath.endswith(".h5ad"):
        fpath += ".h5ad"

    if force_download:
        with tempfile.TemporaryDirectory() as tmpdir:
            tmp = pathlib.Path(tmpdir) / "data.h5ad"
            adata = read(filename=tmp, backup_url=backup_url, sparse=sparse, cache=cache, **kwargs)
            with contextlib.suppress(FileNotFoundError):
                os.remove(fpath)
            shutil.move(tmp, fpath)
    else:
        adata = read(filename=fpath, backup_url=backup_url, sparse=sparse, cache=cache, **kwargs)

    if adata.shape != expected_shape:
        raise ValueError(f"Expected `AnnData` object to have shape `{expected_shape}`, found `{adata.shape}`.")

    return adata


def _get_random_trees(
    n_leaves: int, n_trees: int, n_initial_nodes: int = 50, leaf_names: Optional[List[List[str]]] = None, seed: int = 42
) -> List[nx.DiGraph]:
    rng = np.random.RandomState(42)
    if leaf_names is not None:
        assert len(leaf_names) == n_trees
        for i in range(n_trees):
            assert len(leaf_names[i]) == n_leaves
    trees = []
    for tree_idx in range(n_trees):
        G = nx.random_tree(n_initial_nodes, seed=seed, create_using=nx.DiGraph)
        leaves = [x for x in G.nodes() if G.out_degree(x) == 0 and G.in_degree(x) == 1]
        inner_nodes = list(set(G.nodes()) - set(leaves))
        leaves_updated = leaves.copy()
        for i in range(n_leaves - len(leaves)):
            G.add_node(n_initial_nodes + i)
            G.add_edge(rng.choice(inner_nodes, 1)[0], n_initial_nodes + i)
            leaves_updated.append(n_initial_nodes + i)
        assert len(leaves_updated) == n_leaves
        if leaf_names is not None:
            relabel_dict = {leaves_updated[i]: leaf_names[tree_idx][i] for i in range(len(leaves_updated))}
            G = nx.relabel_nodes(G, relabel_dict)
        trees.append(G)

    return trees<|MERGE_RESOLUTION|>--- conflicted
+++ resolved
@@ -465,14 +465,8 @@
                 rng.normal(size=(cells_per_distribution, cells_per_distribution))
             )
     if quad_cost_matrix is not None:
-<<<<<<< HEAD
         quad_costs = [(np.abs(rng.normal(size=(cells_per_distribution, cells_per_distribution))))
                       for i in range(n_distributions)]
-=======
-        quad_costs = (
-            (np.abs(rng.normal(size=(cells_per_distribution, cells_per_distribution)))) for i in range(n_distributions)
-        )
->>>>>>> c4b87d44
         quad_costs = block_diag(*quad_costs)
         np.fill_diagonal(quad_costs, 0)
         adata.obsp[quad_cost_matrix] = quad_costs
