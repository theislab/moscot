fail_fast: false
default_language_version:
  python: python3
default_stages:
  - commit
  - push
minimum_pre_commit_version: 3.0.0
repos:
  - repo: https://github.com/pre-commit/mirrors-mypy
    rev: v1.8.0
    hooks:
      - id: mypy
        additional_dependencies: [numpy>=1.25.0]
        files: ^src
  - repo: https://github.com/psf/black
    rev: 23.12.1
    hooks:
      - id: black
        additional_dependencies: [toml]
  - repo: https://github.com/pre-commit/mirrors-prettier
<<<<<<< HEAD
    rev: v4.0.0-alpha.7
=======
    rev: v4.0.0-alpha.8
>>>>>>> 609815b3
    hooks:
      - id: prettier
        language_version: system
  - repo: https://github.com/PyCQA/isort
    rev: 5.13.2
    hooks:
      - id: isort
        additional_dependencies: [toml]
        args: [--order-by-type]
  - repo: https://github.com/pre-commit/pre-commit-hooks
    rev: v4.5.0
    hooks:
      - id: check-merge-conflict
      - id: check-ast
      - id: check-added-large-files
      - id: end-of-file-fixer
      - id: mixed-line-ending
        args: [--fix=lf]
      - id: trailing-whitespace
      - id: check-docstring-first
      - id: check-yaml
      - id: check-toml
  - repo: https://github.com/asottile/pyupgrade
    rev: v3.15.0
    hooks:
      - id: pyupgrade
        args: [--py3-plus, --py38-plus, --keep-runtime-typing]
  - repo: https://github.com/asottile/blacken-docs
    rev: 1.16.0
    hooks:
      - id: blacken-docs
        additional_dependencies: [black==23.1.0]
  - repo: https://github.com/rstcheck/rstcheck
    rev: v6.2.0
    hooks:
      - id: rstcheck
        additional_dependencies: [tomli]
        args: [--config=pyproject.toml]
  - repo: https://github.com/PyCQA/doc8
    rev: v1.1.1
    hooks:
      - id: doc8
  - repo: https://github.com/astral-sh/ruff-pre-commit
    # Ruff version.
    rev: v0.1.11
    hooks:
      - id: ruff
        args: [--fix, --exit-non-zero-on-fix]<|MERGE_RESOLUTION|>--- conflicted
+++ resolved
@@ -18,11 +18,7 @@
       - id: black
         additional_dependencies: [toml]
   - repo: https://github.com/pre-commit/mirrors-prettier
-<<<<<<< HEAD
     rev: v4.0.0-alpha.7
-=======
-    rev: v4.0.0-alpha.8
->>>>>>> 609815b3
     hooks:
       - id: prettier
         language_version: system
