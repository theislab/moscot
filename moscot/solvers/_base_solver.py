from abc import ABC, abstractmethod
from types import MappingProxyType
from typing import Any, Dict, Tuple, Union, Generic, Literal, Mapping, TypeVar, Optional, NamedTuple
import warnings

<<<<<<< HEAD
from moscot._types import Device_t, ArrayLike
=======
from moscot._types import ArrayLike
from moscot._logging import logger
>>>>>>> 11093aaa
from moscot._docs._docs import d
from moscot.solvers._output import BaseSolverOutput
from moscot._constants._enum import ModeEnum
from moscot.solvers._tagged_array import Tag, TaggedArray

__all__ = ["ProblemKind", "BaseSolver", "OTSolver"]


O = TypeVar("O", bound=BaseSolverOutput)


class ProblemKind(ModeEnum):
    """Class defining the problem class and dispatching the solvers."""

    UNKNOWN = "unknown"
    LINEAR = "linear"
    QUAD = "quadratic"
    QUAD_FUSED = "quadratic_fused"

    def solver(self, *, backend: Literal["ott"] = "ott", **kwargs: Any) -> "BaseSolver[O]":
        """
        Return the solver dependent on the backend and the problem type.

        Parameters
        ----------
        backend
            The backend the solver corresponds to.

        Returns
        -------
        Solver corresponding to the backend and problem type.
        """
        if backend == "ott":
            from moscot.backends.ott import GWSolver, FGWSolver, SinkhornSolver  # type: ignore[attr-defined]

            if self == ProblemKind.LINEAR:
                return SinkhornSolver(**kwargs)
            if self == ProblemKind.QUAD:
                return GWSolver(**kwargs)
            if self == ProblemKind.QUAD_FUSED:
                return FGWSolver(**kwargs)
            raise NotImplementedError(f"TODO: {self}")

        raise NotImplementedError(f"Invalid backend: `{backend}`")


class TaggedArrayData(NamedTuple):
    x: Optional[TaggedArray]
    y: Optional[TaggedArray]
    xy: Optional[TaggedArray]


class TagConverterMixin:
    def _get_array_data(
        self,
        xy: Optional[Union[TaggedArray, ArrayLike, Tuple[ArrayLike, ArrayLike]]] = None,
        x: Optional[Union[TaggedArray, ArrayLike, Tuple[ArrayLike, ArrayLike]]] = None,
        y: Optional[Union[TaggedArray, ArrayLike, Tuple[ArrayLike, ArrayLike]]] = None,
        tags: Mapping[Literal["xy", "x", "y"], Tag] = MappingProxyType({}),
        **kwargs: Any,
    ) -> TaggedArrayData:
        def to_tuple(
            data: Optional[Union[ArrayLike, Tuple[ArrayLike, ArrayLike]]]
        ) -> Tuple[Optional[ArrayLike], Optional[ArrayLike]]:
            if not isinstance(data, tuple):
                return data, None
            if len(data) != 2:
                raise ValueError(f"TODO: `{data}`")
            return data

        loss_xy = {k[3:]: v for k, v in kwargs.items() if k.startswith("xy_")}
        loss_x = {k[2:]: v for k, v in kwargs.items() if k.startswith("x_")}
        loss_y = {k[2:]: v for k, v in kwargs.items() if k.startswith("y_")}

        # fmt: off
        xy = xy if isinstance(xy, TaggedArray) else self._convert(*to_tuple(xy), tag=tags.get("xy", None), **loss_xy)
        x = x if isinstance(x, TaggedArray) else self._convert(*to_tuple(x), tag=tags.get("x", None), **loss_x)
        y = y if isinstance(y, TaggedArray) else self._convert(*to_tuple(y), tag=tags.get("y", None), **loss_y)
        # fmt: on

        return TaggedArrayData(x=x, y=y, xy=xy)

    @staticmethod
    def _convert(
        x: Optional[ArrayLike] = None, y: Optional[ArrayLike] = None, *, tag: Optional[Tag] = None, **kwargs: Any
    ) -> Optional[TaggedArray]:
        if x is None:
            return None  # data not needed; checks are done later

        if y is None:
            if tag is None:
                tag = Tag.POINT_CLOUD
                logger.info(f"TODO: unspecified tag`, using `{tag}`")
            if tag == Tag.POINT_CLOUD:
                y = x
        else:  # always a point cloud
            if tag is None:
                tag = Tag.POINT_CLOUD
            if tag != Tag.POINT_CLOUD:
                logger.info(f"TODO: specified `{tag}`, using `{Tag.POINT_CLOUD}`")
                tag = Tag.POINT_CLOUD

        return TaggedArray(x, y, tag=tag, **kwargs)


class BaseSolver(Generic[O], ABC):
    """BaseSolver class."""

    @abstractmethod
    def _prepare(self, **kwargs: Any) -> Any:
        pass

    @abstractmethod
    def _solve(self, data: Any, **kwargs: Any) -> O:
        pass

    @property
    @abstractmethod
    def problem_kind(self) -> ProblemKind:
        """Problem kind."""
        # helps to check whether necessary inputs were passed

    def __call__(self, **kwargs: Any) -> O:
        """Call method."""
        data = self._prepare(**kwargs)
        return self._solve(data)


@d.get_sections(base="OTSolver", sections=["Parameters", "Raises"])
@d.dedent
class OTSolver(TagConverterMixin, BaseSolver[O], ABC):  # noqa: B024
    """OTSolver class."""

    def __call__(
        self,
        xy: Optional[Union[TaggedArray, ArrayLike, Tuple[ArrayLike, ArrayLike]]] = None,
        x: Optional[Union[TaggedArray, ArrayLike]] = None,
        y: Optional[Union[TaggedArray, ArrayLike]] = None,
        tags: Mapping[Literal["x", "y", "xy"], Tag] = MappingProxyType({}),
        device: Optional[Device_t] = None,
        **kwargs: Any,
    ) -> O:
        """Call method."""
        data = self._get_array_data(xy=xy, x=x, y=y, tags=tags)
        kwargs = self._prepare_kwargs(data, **kwargs)
        res = super().__call__(**kwargs)
        if not res.converged:  # TODO use logging, not warnings
            warnings.warn("Solver did not converge")

        return res.to(device=device)  # type: ignore[return-value]

    def _prepare_kwargs(self, data: TaggedArrayData, **kwargs: Any) -> Dict[str, Any]:
        def assert_linear() -> None:
            if data.xy is None:
                raise ValueError("TODO: no linear data.")

        def assert_quadratic() -> None:
            if data.x is None or data.y is None:
                raise ValueError("TODO: no quadratic data.")

        if self.problem_kind == ProblemKind.LINEAR:
            assert_linear()
            data_kwargs: Dict[str, Any] = {"xy": data.xy}
        elif self.problem_kind == ProblemKind.QUAD:
            assert_quadratic()
            data_kwargs = {"x": data.x, "y": data.y}
        elif self.problem_kind == ProblemKind.QUAD_FUSED:
            assert_linear()
            assert_quadratic()
            data_kwargs = {"x": data.x, "y": data.y, "xy": data.xy}
        else:
            raise NotImplementedError(f"TODO: {self.problem_kind}")

        return {**kwargs, **data_kwargs}<|MERGE_RESOLUTION|>--- conflicted
+++ resolved
@@ -3,12 +3,8 @@
 from typing import Any, Dict, Tuple, Union, Generic, Literal, Mapping, TypeVar, Optional, NamedTuple
 import warnings
 
-<<<<<<< HEAD
 from moscot._types import Device_t, ArrayLike
-=======
-from moscot._types import ArrayLike
 from moscot._logging import logger
->>>>>>> 11093aaa
 from moscot._docs._docs import d
 from moscot.solvers._output import BaseSolverOutput
 from moscot._constants._enum import ModeEnum
