--- conflicted
+++ resolved
@@ -95,15 +95,8 @@
         )
 
 
-<<<<<<< HEAD
 class BaseSolver(ABC):
     """BaseSolver class."""
-=======
-@d.get_sections(base="BaseSolver", sections=["Parameters", "Raises"])
-@d.dedent
-class BaseSolver(TagConverterMixin, ABC):
-    """BaseClass for all solvers."""
->>>>>>> 5a9360dc
 
     @abstractmethod
     def _prepare(
@@ -134,6 +127,7 @@
         return self._solve(data, **solve_kwargs)
 
 
+@d.get_sections(base="BaseSolver", sections=["Parameters", "Raises"])
 class OTSolver(TagConverterMixin, BaseSolver, ABC):
     """OTSolver class."""
 
