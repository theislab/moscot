--- conflicted
+++ resolved
@@ -64,13 +64,7 @@
 
         # TODO(michalk8): create TaggedArray here if not passed, taking x_tag/y_tag/xy_tag from kwargs
         # TODO(michak8): filter kwargs
-<<<<<<< HEAD
-        online = kwargs.pop("online", True)
-        data = self._prepare_input(x, y, a, b, xx=xx, yy=yy, tau_a=tau_a, tau_b=tau_b, online=online)
-        data = self._set_eps(data, eps)
-=======
         data = self._prepare_input(x, y, a, b, xx=xx, yy=yy, tau_a=tau_a, tau_b=tau_b, eps=eps)
->>>>>>> 7aed8209
         res = self._solve(data, **kwargs)
         self._check_marginals(res)
         return res