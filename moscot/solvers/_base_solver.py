--- conflicted
+++ resolved
@@ -53,17 +53,8 @@
         if not isinstance(yy, TaggedArray):
             yy = _to_tagged_array(yy, prepare_kwargs.pop("yy_tag", Tag.POINT_CLOUD))
 
-<<<<<<< HEAD
-        # TODO(michalk8): create TaggedArray here if not passed, taking x_tag/y_tag/xy_tag from kwargs
-        # TODO(michak8): filter kwargs
-        gw_rescale_correction = kwargs.pop("gw_rescale_correction", None)
-        data = self._prepare_input(x, y, a, b, xx=xx, yy=yy, tau_a=tau_a, tau_b=tau_b, eps=eps,
-                                   gw_rescale_correction=gw_rescale_correction)
-        res = self._solve(data, **kwargs)
-=======
         data = self._prepare_input(x, y, eps=eps, xx=xx, yy=yy, a=a, b=b, tau_a=tau_a, tau_b=tau_b, **prepare_kwargs)
         res = self._solve(data, **solve_kwargs)
->>>>>>> 0c204b3b
 
         if not res.converged:
             warnings.warn("Solver did not converge")
