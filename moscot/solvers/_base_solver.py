--- conflicted
+++ resolved
@@ -16,12 +16,6 @@
 ArrayLike = Union[npt.ArrayLike, TaggedArray]
 
 
-<<<<<<< HEAD
-class BaseSolver(ABC):
-    """Base solver class."""
-
-=======
-# TODO(michalk8): in the future, this would include barycenter, but needs more thought
 class ProblemKind(Enum):
     LINEAR = auto()
     QUAD = auto()
@@ -59,7 +53,6 @@
 
 
 class BaseSolver(TagConverterMixin, ABC):
->>>>>>> b100e45f
     @abstractmethod
     def _prepare_input(
         self,
@@ -109,10 +102,6 @@
         solve_kwargs: Mapping[str, Any] = MappingProxyType({}),
         **prepare_kwargs: Any,
     ) -> BaseSolverOutput:
-<<<<<<< HEAD
-        """Call BaseSolver class."""
-        # currently we don't provide x_tag as kwarg, hence we would always convert tags here
-=======
         x, y, xx, yy = self._convert(
             x,
             y,
@@ -137,7 +126,6 @@
         xx: Optional[TaggedArray] = None,
         yy: Optional[TaggedArray] = None,
     ) -> Mapping[str, Optional[TaggedArray]]:
->>>>>>> b100e45f
         if not isinstance(x, TaggedArray):
             raise TypeError("TODO: no `x` array.")
 
