from abc import ABC, abstractmethod
from copy import copy
from typing import Any, Tuple, Callable, Iterable, Optional
from functools import partial

from scipy.sparse.linalg import LinearOperator

from moscot._types import ArrayLike, DTypeLike

__all__ = ["BaseSolverOutput", "MatrixSolverOutput"]


class BaseSolverOutput(ABC):
    @abstractmethod
    def _apply(self, x: ArrayLike, *, forward: bool) -> ArrayLike:
        pass

    @property
    @abstractmethod
    def transport_matrix(self) -> ArrayLike:
        pass

    @property
    @abstractmethod
    def shape(self) -> Tuple[int, int]:
        pass

    @property
    @abstractmethod
    def cost(self) -> float:
        pass

    @property
    @abstractmethod
    def converged(self) -> bool:
        pass

    @property
    @abstractmethod
    def potentials(self) -> Tuple[Optional[ArrayLike], Optional[ArrayLike]]:
        pass

    @abstractmethod
    def to(self, device: Optional[Any] = None) -> "BaseSolverOutput":
        pass

    @property
    def rank(self) -> int:
        return -1

    @property
    def is_low_rank(self) -> bool:
        return self.rank > -1

    # TODO(michalk8): mention in docs it needs to be broadcastable
    @abstractmethod
    def _ones(self, n: int) -> ArrayLike:
        pass

    def push(self, x: ArrayLike, scale_by_marginals: bool = False) -> ArrayLike:
        if x.shape[0] != self.shape[0]:
            raise ValueError("TODO: wrong shape")
        x = self._scale_by_marginals(x, forward=True) if scale_by_marginals else x
        return self._apply(x, forward=True)

    def pull(self, x: ArrayLike, scale_by_marginals: bool = False) -> ArrayLike:
        if x.shape[0] != self.shape[1]:
            raise ValueError("TODO: wrong shape")
        x = self._scale_by_marginals(x, forward=False) if scale_by_marginals else x
        return self._apply(x, forward=False)

    def as_linear_operator(self, *, forward: bool, scale_by_marginals: bool = False) -> LinearOperator:
        push = partial(self.push, scale_by_marginals=scale_by_marginals)
        pull = partial(self.pull, scale_by_marginals=scale_by_marginals)
        mv, rmv = (pull, push) if forward else (push, pull)  # please do not change this line
        return LinearOperator(shape=self.shape, dtype=self.a.dtype, matvec=mv, rmatvec=rmv)

    def chain(
        self, outputs: Iterable["BaseSolverOutput"], forward: bool, scale_by_marginals: bool = False
    ) -> LinearOperator:
        op = self.as_linear_operator(forward=forward, scale_by_marginals=scale_by_marginals)
        for out in outputs:
            op *= out.as_linear_operator(forward=forward, scale_by_marginals=scale_by_marginals)

        return op

    @property
    def a(self) -> ArrayLike:
        """Marginals of source distribution. If output of unbalanced OT, these are the posterior marginals."""
        return self.pull(self._ones(self.shape[1]))

    @property
    def b(self) -> ArrayLike:
        """Marginals of target distribution. If output of unbalanced OT, these are the posterior marginals."""
        return self.push(self._ones(self.shape[0]))

    @property
    def dtype(self) -> DTypeLike:
        return self.a.dtype

    def _scale_by_marginals(self, x: ArrayLike, *, forward: bool, eps: float = 1e-12) -> ArrayLike:
        # alt. we could use the public push/pull
        marginals = self.a if forward else self.b
        if x.ndim == 2:
            marginals = marginals[:, None]
        return x / (marginals + eps)

    def _format_params(self, fmt: Callable[[Any], str]) -> str:
        params = {"shape": self.shape, "cost": round(self.cost, 4), "converged": self.converged}
        return ", ".join(f"{name}={fmt(val)}" for name, val in params.items())

    def __bool__(self) -> bool:
        return self.converged

    def __repr__(self) -> str:
        return f"{self.__class__.__name__}[{self._format_params(repr)}]"

    def __str__(self) -> str:
        return f"{self.__class__.__name__}[{self._format_params(str)}]"


class MatrixSolverOutput(BaseSolverOutput, ABC):
    def __init__(self, matrix: ArrayLike):
        super().__init__()
        self._matrix = matrix

    def _apply(self, x: ArrayLike, *, forward: bool) -> ArrayLike:
        if forward:
            return self.transport_matrix.T @ x
        return self.transport_matrix @ x

    @property
    def transport_matrix(self) -> ArrayLike:
<<<<<<< HEAD
        """Return computed transport matrix."""
=======
        """%(transport_matrix)s"""
>>>>>>> 4e50baeb
        return self._matrix

    @property
    def shape(self) -> Tuple[int, int]:
<<<<<<< HEAD
        """Return shape of computed transport matrix."""
=======
        """%(shape)s"""
>>>>>>> 4e50baeb
        return self.transport_matrix.shape  # type: ignore[return-value]

    def to(self, device: Optional[Any] = None, dtype: Optional[DTypeLike] = None) -> "BaseSolverOutput":
        if device is not None:
            raise RuntimeError("TODO")
        if dtype is None:
            return self

        obj = copy(self)
        obj._matrix = obj.transport_matrix.astype(dtype)
        return obj<|MERGE_RESOLUTION|>--- conflicted
+++ resolved
@@ -119,7 +119,7 @@
         return f"{self.__class__.__name__}[{self._format_params(str)}]"
 
 
-class MatrixSolverOutput(BaseSolverOutput, ABC):
+class MatrixSolverOutput(BaseSolverOutput, ABC):  # noqa: B024
     def __init__(self, matrix: ArrayLike):
         super().__init__()
         self._matrix = matrix
@@ -131,20 +131,12 @@
 
     @property
     def transport_matrix(self) -> ArrayLike:
-<<<<<<< HEAD
-        """Return computed transport matrix."""
-=======
-        """%(transport_matrix)s"""
->>>>>>> 4e50baeb
+        """%(transport_matrix)s"""  # noqa: D400
         return self._matrix
 
     @property
     def shape(self) -> Tuple[int, int]:
-<<<<<<< HEAD
-        """Return shape of computed transport matrix."""
-=======
-        """%(shape)s"""
->>>>>>> 4e50baeb
+        """%(shape)s"""  # noqa: D400
         return self.transport_matrix.shape  # type: ignore[return-value]
 
     def to(self, device: Optional[Any] = None, dtype: Optional[DTypeLike] = None) -> "BaseSolverOutput":
