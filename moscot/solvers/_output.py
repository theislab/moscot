--- conflicted
+++ resolved
@@ -119,28 +119,16 @@
 
     @property
     def transport_matrix(self) -> npt.ArrayLike:
-<<<<<<< HEAD
-        """%(transport_matrix)s ."""
-=======
         """%(transport_matrix)s"""  # noqa: D400
->>>>>>> 40340e34
         return self._matrix
 
     @property
     def shape(self) -> Tuple[int, int]:
-<<<<<<< HEAD
-        """%(shape)s ."""
-        return self.transport_matrix.shape
-
-    @property
-    def potentials(self):
-=======
         """%(shape)s"""  # noqa: D400
         return self.transport_matrix.shape
 
     @property
     def potentials(self):  # TODO(michalk8): refactor
->>>>>>> 40340e34
         raise NotImplementedError("This solver does not allow for potentials")
 
 
