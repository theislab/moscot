from types import MappingProxyType
from typing import Any, Dict, List, Type, Tuple, Literal, Callable, Optional, TYPE_CHECKING
from functools import partial, update_wrapper

import pandas as pd

from anndata import AnnData

from moscot._types import Str_Dict_t
from moscot._constants._constants import AggregationMode

__all__ = [
    "attributedispatch",
]

Callback = Callable[..., Any]


def attributedispatch(func: Optional[Callback] = None, attr: Optional[str] = None) -> Callback:
    """Dispatch a function based on the first value."""

    def dispatch(value: Type[Any]) -> Callback:
        for typ in value.mro():
            if typ in registry:
                return registry[typ]
        return func  # type: ignore[return-value]

    def register(value: Type[Any], func: Optional[Callback] = None) -> Callback:
        if func is None:
            return lambda f: register(value, f)
        registry[value] = func
        return func

    def wrapper(instance: Any, *args: Any, **kwargs: Any) -> Any:
        typ = type(getattr(instance, str(attr)))
        return dispatch(typ)(instance, *args, **kwargs)

    if func is None:
        return partial(attributedispatch, attr=attr)

    registry: Dict[Type[Any], Callback] = {}
    wrapper.register = register  # type: ignore[attr-defined]
    wrapper.dispatch = dispatch  # type: ignore[attr-defined]
    wrapper.registry = MappingProxyType(registry)  # type: ignore[attr-defined]
    update_wrapper(wrapper, func)

    return wrapper


def _validate_annotations_helper(
    df: pd.DataFrame,
    annotation_key: Optional[str] = None,
    annotations: Optional[List[Any]] = None,
<<<<<<< HEAD
    aggregation_mode: Literal["annotation", "cell"] = AggregationMode.ANNOTATION,  # type: ignore[assignment]
=======
    aggregation_mode: Literal["annotation", "cell"] = "annotation",
>>>>>>> e2c59997
) -> List[Any]:
    if aggregation_mode == AggregationMode.ANNOTATION:
        if TYPE_CHECKING:  # checked in _check_argument_compatibility_cell_transition(
            assert annotations is not None
        annotations_verified = set(df[annotation_key].cat.categories).intersection(set(annotations))
        if not len(annotations_verified):
            raise ValueError(f"TODO: None of {annotations} found in distribution corresponding to {annotation_key}.")
        return list(annotations_verified)
    return [None]


def _check_argument_compatibility_cell_transition(
    source_annotation: Str_Dict_t,
    target_annotation: Str_Dict_t,
    key: Optional[str] = None,
    other_key: Optional[str] = None,
    other_adata: Optional[str] = None,
    aggregation_mode: Literal["annotation", "cell"] = "annotation",
    forward: bool = False,
    **_: Any,
) -> None:
    if key is None and other_adata is None:
        raise ValueError("TODO: distributions cannot be inferred from `adata` due to missing obs keys.")
    if (forward and target_annotation is None) or (not forward and source_annotation is None):
        raise ValueError("TODO: obs column according to which is grouped is required.")
    if (AggregationMode(aggregation_mode) == AggregationMode.ANNOTATION) and (
        source_annotation is None or target_annotation is None
    ):
        raise ValueError("TODO: If `aggregation_mode` is `annotation` an `adata.obs` column must be provided.")


def _get_df_cell_transition(
    adata: AnnData,
    key: Optional[str] = None,
    key_value: Optional[Any] = None,
    annotation_key: Optional[str] = None,
) -> pd.DataFrame:
    if key is None:
        return adata.obs[[annotation_key]].copy()
    return adata[adata.obs[key] == key_value].obs[[annotation_key]].copy()


def _validate_args_cell_transition(
    adata: AnnData,
    arg: Str_Dict_t,
) -> Tuple[str, List[Any], Optional[List[str]]]:
    if isinstance(arg, str):
        if arg not in adata.obs:
            raise KeyError(f"TODO. {arg} not in adata.obs.columns")
        return arg, adata.obs[arg].cat.categories, None
    if isinstance(arg, dict):
        if len(arg) > 1:
            raise ValueError(f"Invalid dictionary length: `{len(arg)}` expected 1. ")
        key, val = next(iter(arg.items()))
        if not set(val).issubset(adata.obs[key].cat.categories):
            raise ValueError(f"Not all values {val} could be found in `adata.obs[{key}]`.")
        return key, val, val
    raise TypeError("TODO: `arg` must be of type `str` or `dict`")


def _get_cell_indices(
    adata: AnnData,
    key: Optional[str] = None,
    key_value: Optional[Any] = None,
) -> pd.Index:
    if key is None:
        return adata.obs.index
    return adata[adata.obs[key] == key_value].obs.index


def _get_categories_from_adata(
    adata: AnnData,
    key: Optional[str] = None,
    key_value: Optional[Any] = None,
    annotation_key: Optional[str] = None,
) -> pd.Series:
    if key is None:
        return adata.obs[annotation_key]
    return adata[adata.obs[key] == key_value].obs[annotation_key]


def _get_problem_key(
    source: Optional[Any] = None,  # TODO(@MUCDK) using `K` induces circular import, resolve
    target: Optional[Any] = None,  # TODO(@MUCDK) using `K` induces circular import, resolve
) -> Tuple[Any, Any]:  # TODO(@MUCDK) using `K` induces circular import, resolve
    if source is not None and target is not None:
        return (source, target)
    elif source is None and target is not None:
        return ("src", target)  # TODO(@MUCDK) make package constant
    elif source is not None and target is None:
        return (source, "ref")  # TODO(@MUCDK) make package constant
    return ("src", "ref")


def _order_transition_matrix_helper(
    tm: pd.DataFrame,
    rows_verified: List[str],
    cols_verified: List[str],
    row_order: Optional[List[str]],
    col_order: Optional[List[str]],
) -> pd.DataFrame:
    if col_order is not None:
        tm = tm[[col for col in col_order if col in cols_verified]]
    tm = tm.T
    if row_order is not None:
        return tm[[row for row in row_order if row in rows_verified]]
    return tm


def _order_transition_matrix(
    tm: pd.DataFrame,
    source_annotations_verified: List[str],
    target_annotations_verified: List[str],
    source_annotations_ordered: Optional[List[str]],
    target_annotations_ordered: Optional[List[str]],
    forward: bool,
) -> pd.DataFrame:

    if target_annotations_ordered is not None or source_annotations_ordered is not None:
        if forward:
            tm = _order_transition_matrix_helper(
                tm=tm,
                rows_verified=source_annotations_verified,
                cols_verified=target_annotations_verified,
                row_order=source_annotations_ordered,
                col_order=target_annotations_ordered,
            )
        else:
            tm = _order_transition_matrix_helper(
                tm=tm,
                rows_verified=target_annotations_verified,
                cols_verified=source_annotations_verified,
                row_order=target_annotations_ordered,
                col_order=source_annotations_ordered,
            )
        return tm.T if forward else tm
    elif target_annotations_verified == source_annotations_verified:
        annotations_ordered = tm.columns.sort_values()
        if forward:
            tm = _order_transition_matrix_helper(
                tm=tm,
                rows_verified=source_annotations_verified,
                cols_verified=target_annotations_verified,
                row_order=annotations_ordered,
                col_order=annotations_ordered,
            )
        else:
            tm = _order_transition_matrix_helper(
                tm=tm,
                rows_verified=target_annotations_verified,
                cols_verified=source_annotations_verified,
                row_order=annotations_ordered,
                col_order=annotations_ordered,
            )
        return tm.T if forward else tm
    return tm if forward else tm.T<|MERGE_RESOLUTION|>--- conflicted
+++ resolved
@@ -51,11 +51,7 @@
     df: pd.DataFrame,
     annotation_key: Optional[str] = None,
     annotations: Optional[List[Any]] = None,
-<<<<<<< HEAD
-    aggregation_mode: Literal["annotation", "cell"] = AggregationMode.ANNOTATION,  # type: ignore[assignment]
-=======
     aggregation_mode: Literal["annotation", "cell"] = "annotation",
->>>>>>> e2c59997
 ) -> List[Any]:
     if aggregation_mode == AggregationMode.ANNOTATION:
         if TYPE_CHECKING:  # checked in _check_argument_compatibility_cell_transition(
