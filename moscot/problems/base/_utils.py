from types import MappingProxyType
<<<<<<< HEAD
from typing import Any, Dict, Type, Tuple, Literal, Callable, Iterable, Optional, TYPE_CHECKING
=======
from typing import Any, Dict, List, Type, Tuple, Callable, Iterable, Optional, TYPE_CHECKING
>>>>>>> 4e50baeb
from functools import partial, update_wrapper

import pandas as pd

from anndata import AnnData

from moscot._types import Str_Dict_t
from moscot._constants._constants import AggregationMode

__all__ = [
    "attributedispatch",
]

Callback = Callable[..., Any]


def attributedispatch(func: Optional[Callback] = None, attr: Optional[str] = None) -> Callback:
    """Dispatch a function based on the first value."""

    def dispatch(value: Type[Any]) -> Callback:
        for typ in value.mro():
            if typ in registry:
                return registry[typ]
        return func  # type: ignore[return-value]

    def register(value: Type[Any], func: Optional[Callback] = None) -> Callback:
        if func is None:
            return lambda f: register(value, f)
        registry[value] = func
        return func

    def wrapper(instance: Any, *args: Any, **kwargs: Any) -> Any:
        typ = type(getattr(instance, str(attr)))
        return dispatch(typ)(instance, *args, **kwargs)

    if func is None:
        return partial(attributedispatch, attr=attr)

    registry: Dict[Type[Any], Callback] = {}
    wrapper.register = register  # type: ignore[attr-defined]
    wrapper.dispatch = dispatch  # type: ignore[attr-defined]
    wrapper.registry = MappingProxyType(registry)  # type: ignore[attr-defined]
    update_wrapper(wrapper, func)

    return wrapper


def _validate_annotations_helper(
    df: pd.DataFrame,
    annotation_key: Optional[str] = None,
    annotations: Optional[Iterable[Any]] = None,
    aggregation_mode: Literal["annotation", "cell"] = AggregationMode.ANNOTATION,  # type: ignore[assignment]
) -> List[Any]:
    if aggregation_mode == AggregationMode.ANNOTATION:  # type: ignore[comparison-overlap]
        if TYPE_CHECKING:  # checked in _check_argument_compatibility_cell_transition(
            assert annotations is not None
        annotations_verified = set(df[annotation_key].cat.categories).intersection(set(annotations))
        if not len(annotations_verified):
            raise ValueError(f"TODO: None of {annotations} found in distribution corresponding to {annotation_key}.")
        return list(annotations_verified)
    return [None]


def _check_argument_compatibility_cell_transition(
    source_annotation: Str_Dict_t,
    target_annotation: Str_Dict_t,
    key: Optional[str] = None,
    other_key: Optional[str] = None,
    other_adata: Optional[str] = None,
    aggregation_mode: Literal["annotation", "cell"] = AggregationMode.ANNOTATION,  # type: ignore[assignment]
    forward: bool = False,
    **_: Any,
) -> None:
    if key is None and other_adata is None:
        raise ValueError("TODO: distributions cannot be inferred from `adata` due to missing obs keys.")
    if (forward and target_annotation is None) or (not forward and source_annotation is None):
        raise ValueError("TODO: obs column according to which is grouped is required.")
    if (AggregationMode(aggregation_mode) == AggregationMode.ANNOTATION) and (
        source_annotation is None or target_annotation is None
    ):
        raise ValueError("TODO: If `aggregation_mode` is `annotation` an `adata.obs` column must be provided.")


def _get_df_cell_transition(
    adata: AnnData,
    key: Optional[str] = None,
    key_value: Optional[Any] = None,
    annotation_key: Optional[str] = None,
) -> pd.DataFrame:
    if key is None:
        return adata.obs[[annotation_key]].copy()
    return adata[adata.obs[key] == key_value].obs[[annotation_key]].copy()


def _validate_args_cell_transition(
    adata: AnnData,
    arg: Str_Dict_t,
) -> Tuple[str, Iterable[Any]]:
    if isinstance(arg, str):
        if arg not in adata.obs:
            raise KeyError(f"TODO. {arg} not in adata.obs.columns")
        return arg, adata.obs[arg].cat.categories
    if isinstance(arg, dict):
        if len(arg) > 1:
            raise ValueError(f"Invalid dictionary length: `{len(arg)}` expected 1. ")
        key, val = next(iter(arg.items()))
        if not set(val).issubset(adata.obs[key].cat.categories):
            raise ValueError(f"Not all values {val} could be found in `adata.obs[{key}]`.")
        return key, val
    raise TypeError("TODO: `arg` must be of type `str` or `dict`")


def _get_cell_indices(
    adata: AnnData,
    key: Optional[str] = None,
    key_value: Optional[Any] = None,
) -> pd.Index:
    if key is None:
        return adata.obs.index
    return adata[adata.obs[key] == key_value].obs.index


def _get_categories_from_adata(
    adata: AnnData,
    key: Optional[str] = None,
    key_value: Optional[Any] = None,
    annotation_key: Optional[str] = None,
) -> pd.Series:
    if key is None:
        return adata.obs[annotation_key]
    return adata[adata.obs[key] == key_value].obs[annotation_key]


def _get_problem_key(
    source_key: Optional[Any] = None,  # TODO(@MUCDK) using `K` induces circular import, resolve
    target_key: Optional[Any] = None,  # TODO(@MUCDK) using `K` induces circular import, resolve
) -> Tuple[Any, Any]:  # TODO(@MUCDK) using `K` induces circular import, resolve
    if source_key is not None and target_key is not None:
        return (source_key, target_key)
    elif source_key is None and target_key is not None:
        return ("src", target_key)  # TODO(@MUCDK) make package constant
    elif source_key is not None and target_key is None:
        return (source_key, "ref")  # TODO(@MUCDK) make package constant
    return ("src", "ref")<|MERGE_RESOLUTION|>--- conflicted
+++ resolved
@@ -1,9 +1,5 @@
 from types import MappingProxyType
-<<<<<<< HEAD
-from typing import Any, Dict, Type, Tuple, Literal, Callable, Iterable, Optional, TYPE_CHECKING
-=======
-from typing import Any, Dict, List, Type, Tuple, Callable, Iterable, Optional, TYPE_CHECKING
->>>>>>> 4e50baeb
+from typing import Any, Dict, List, Type, Tuple, Literal, Callable, Iterable, Optional, TYPE_CHECKING
 from functools import partial, update_wrapper
 
 import pandas as pd
@@ -138,13 +134,13 @@
 
 
 def _get_problem_key(
-    source_key: Optional[Any] = None,  # TODO(@MUCDK) using `K` induces circular import, resolve
-    target_key: Optional[Any] = None,  # TODO(@MUCDK) using `K` induces circular import, resolve
+    source: Optional[Any] = None,  # TODO(@MUCDK) using `K` induces circular import, resolve
+    target: Optional[Any] = None,  # TODO(@MUCDK) using `K` induces circular import, resolve
 ) -> Tuple[Any, Any]:  # TODO(@MUCDK) using `K` induces circular import, resolve
-    if source_key is not None and target_key is not None:
-        return (source_key, target_key)
-    elif source_key is None and target_key is not None:
-        return ("src", target_key)  # TODO(@MUCDK) make package constant
-    elif source_key is not None and target_key is None:
-        return (source_key, "ref")  # TODO(@MUCDK) make package constant
+    if source is not None and target is not None:
+        return (source, target)
+    elif source is None and target is not None:
+        return ("src", target)  # TODO(@MUCDK) make package constant
+    elif source is not None and target is None:
+        return (source, "ref")  # TODO(@MUCDK) make package constant
     return ("src", "ref")