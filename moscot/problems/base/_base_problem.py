from abc import ABC, abstractmethod
from typing import Any, Dict, List, Tuple, Union, Literal, Mapping, Optional, TYPE_CHECKING

from scipy.sparse import vstack, issparse, csr_matrix

import numpy as np

from anndata import AnnData
import scanpy as sc

from moscot._types import Device_t, ArrayLike
from moscot._logging import logger
from moscot._docs._docs import d
from moscot.problems._utils import wrap_solve, wrap_prepare, require_solution
from moscot.solvers._output import BaseSolverOutput
from moscot.problems._anndata import AnnDataPointer
from moscot.solvers._base_solver import BaseSolver, ProblemKind
from moscot._constants._constants import ProblemStage
from moscot.solvers._tagged_array import Tag, TaggedArray

__all__ = ["BaseProblem", "OTProblem", "ProblemKind"]


@d.get_sections(base="BaseProblem", sections=["Parameters", "Raises"])
@d.dedent
class BaseProblem(ABC):
    """Problem interface handling one optimal transport problem."""

    def __init__(self):
        self._problem_kind: ProblemKind = ProblemKind.UNKNOWN
        self._stage = ProblemStage.INITIALIZED

    @abstractmethod
    def prepare(self, *args: Any, **kwargs: Any) -> "BaseProblem":
        """Abstract prepare method."""

    @abstractmethod
    def solve(self, *args: Any, **kwargs: Any) -> "BaseProblem":
        """Abstract solve method."""

    # TODO(michalk8): move below?
    @staticmethod
    def _get_mass(
        adata: AnnData,
        data: Optional[Union[str, ArrayLike]] = None,
        subset: Optional[Union[str, List[str], Tuple[int, int]]] = None,
        normalize: bool = True,
        *,
        split_mass: bool = False,
    ) -> ArrayLike:
        def _split_mass(arr: ArrayLike) -> ArrayLike:
            if arr.ndim == 2:
                return arr
            non_zero_idxs = arr.nonzero()[0]
            data = np.zeros((len(arr), len(non_zero_idxs)))
            data[non_zero_idxs, np.arange(len(non_zero_idxs))] = arr[non_zero_idxs]
            return data

        if data is None:
            if subset is None:
                data = np.ones((adata.n_obs,), dtype=float)
            elif isinstance(subset, List):
                data = np.asarray(adata.obs.index.isin(subset), dtype=float)
            elif isinstance(subset, tuple):
                if subset[0] >= adata.n_obs:
                    raise IndexError(f"TODO: index {subset[0]} larger than length of `adata` ({adata.n_obs}).")
                data = np.zeros((adata.n_obs,), dtype=float)
                data[range(subset[0], min(subset[0] + subset[1], adata.n_obs))] = 1.0
            else:
                raise ValueError("TODO: If `data` is `None`, `subset` needs to be `None` or a list with obs indices.")
        elif isinstance(data, str):
            if subset is None:  # allow for numeric values
                data = np.asarray(adata.obs[data], dtype=float)
            elif isinstance(subset, List) and not isinstance(subset, str):
                data = np.asarray(adata.obs[data].isin(subset), dtype=float)
            else:
                data = np.asarray(adata.obs[data].values == subset, dtype=float)
        else:
            data = np.asarray(data)

        if split_mass:
            data = _split_mass(data)

        if data.ndim != 2:
            data = np.reshape(data, (-1, 1))
        if data.shape[0] != adata.n_obs:
            raise ValueError(f"TODO: expected shape `{adata.n_obs,}`, found `{data.shape[0],}`")
        if not np.all(data >= 0):
            raise ValueError("Not all entries of the mass are non-negative")
        total = np.sum(data, axis=0)[None, :]
        if not np.all(total > 0):
            raise ValueError("TODO: no mass.")
        return data / total if normalize else data

    @property
    def stage(self) -> ProblemStage:
        """Problem stage."""
        return self._stage

    @property
    def problem_kind(self) -> ProblemKind:
        """The kind of the underlying OT problem, an instance of `moscot.solvers._base_solver.ProblemKind`"""
        return self._problem_kind


@d.get_sections(base="OTProblem", sections=["Parameters", "Raises"])
@d.dedent
class OTProblem(BaseProblem):
    """
    Problem class handling one optimal transport problem.

    Parameters
    ----------
    %(adata)s
    TODO.
    """

    def __init__(
        self,
        adata: AnnData,
        adata_tgt: Optional[AnnData] = None,
        src_obs_mask: Optional[ArrayLike] = None,
        tgt_obs_mask: Optional[ArrayLike] = None,
        src_var_mask: Optional[ArrayLike] = None,
        tgt_var_mask: Optional[ArrayLike] = None,
    ):
<<<<<<< HEAD
        super().__init__()
        self._adata_src = adata
        self._adata_tgt = adata if adata_tgt is None else adata_tgt
        self._src_obs_mask = src_obs_mask
        self._tgt_obs_mask = tgt_obs_mask
        self._src_var_mask = src_var_mask
        self._tgt_var_mask = tgt_var_mask

=======
        super().__init__(adata_x, copy=copy)
        self._adata_y = adata_x if adata_y is None else adata_y.copy() if copy else adata_y
        self._solver: Optional[BaseSolver[BaseSolverOutput]] = None
>>>>>>> 14bd69b2
        self._solution: Optional[BaseSolverOutput] = None

        self._x: Optional[TaggedArray] = None
        self._y: Optional[TaggedArray] = None
        self._xy: Optional[TaggedArray] = None

        self._a: Optional[ArrayLike] = None
        self._b: Optional[ArrayLike] = None

    def _handle_linear(self, **kwargs: Any) -> TaggedArray:
        if "x_attr" not in kwargs or "y_attr" not in kwargs:
            kwargs.setdefault("tag", Tag.COST_MATRIX)
            attr = kwargs.pop("attr", "obsm")
            if attr in ("obsm", "uns"):
                return AnnDataPointer(self.adata_src, attr=attr, **kwargs).create()
            if attr == "varm":
                return AnnDataPointer(self.adata_tgt.T, attr="obsm", **kwargs).create()
            raise NotImplementedError("TODO: cost/kernel storage not implemented. Use obsm/varm")

        x_kwargs = {k[2:]: v for k, v in kwargs.items() if k.startswith("x_")}
        y_kwargs = {k[2:]: v for k, v in kwargs.items() if k.startswith("y_")}
        x_kwargs["tag"] = Tag.POINT_CLOUD
        y_kwargs["tag"] = Tag.POINT_CLOUD

        # TODO(michalk8): this is legacy creation, adapt
        x_array = AnnDataPointer(self.adata_src, **x_kwargs).create()
        y_array = AnnDataPointer(self.adata_tgt, **y_kwargs).create()

        return TaggedArray(x_array.data, y_array.data, tag=Tag.POINT_CLOUD, loss=x_array.loss)

    @wrap_prepare
    def prepare(
        self,
        xy: Optional[Union[Mapping[str, Any], TaggedArray]] = None,
        x: Optional[Union[Mapping[str, Any], TaggedArray]] = None,
        y: Optional[Union[Mapping[str, Any], TaggedArray]] = None,
        a: Optional[Union[bool, str, ArrayLike]] = None,
        b: Optional[Union[bool, str, ArrayLike]] = None,
        **kwargs: Any,
    ) -> "OTProblem":
        """Prepare method."""
        self._x = self._y = self._xy = self._solution = None
        # TODO(michalk8): better dispatch
        # fmt: off
        if xy is not None and x is None and y is None:
            self._problem_kind = ProblemKind.LINEAR
            self._xy = xy if isinstance(xy, TaggedArray) else self._handle_linear(**xy)
        elif x is not None and y is not None and xy is None:
            self._problem_kind = ProblemKind.QUAD
            self._x = x if isinstance(x, TaggedArray) else AnnDataPointer(adata=self.adata_src, **x).create()
            self._y = y if isinstance(y, TaggedArray) else AnnDataPointer(adata=self.adata_tgt, **y).create()
        elif xy is not None and x is not None and y is not None:
            self._problem_kind = ProblemKind.QUAD_FUSED
            self._xy = xy if isinstance(xy, TaggedArray) else self._handle_linear(**xy)
            self._x = x if isinstance(x, TaggedArray) else AnnDataPointer(adata=self.adata_src, **x).create()
            self._y = y if isinstance(y, TaggedArray) else AnnDataPointer(adata=self.adata_tgt, **y).create()
        else:
            raise NotImplementedError("TODO: Combination not implemented")
        # fmt: on

        self._a = self._create_marginals(self.adata_src, data=a, source=True, **kwargs)
        self._b = self._create_marginals(self.adata_tgt, data=b, source=False, **kwargs)
        return self

    @d.get_sections(base="OTProblem_solve", sections=["Parameters", "Raises"])
    @wrap_solve
    def solve(
        self,
        backend: Literal["ott"] = "ott",
        device: Optional[Device_t] = None,
        **kwargs: Any,
    ) -> "OTProblem":
        """Solve method."""
        if self._problem_kind is None:
            raise RuntimeError("Run .prepare() first.")

        self._solver = self._problem_kind.solver(backend=backend, **kwargs)

        a = kwargs.pop("a", self._a)
        b = kwargs.pop("b", self._b)

        # TODO: add ScaleCost(scale_cost)

        self._solution = self._solver(
            xy=self._xy,
            x=self._x,
            y=self._y,
            a=a,
            b=b,
            device=device,
            **kwargs,
        )
        return self

    @require_solution
    def push(
        self,
        data: Optional[Union[str, ArrayLike]] = None,
        subset: Optional[Union[str, List[str], Tuple[int, int]]] = None,
        normalize: bool = True,
        *,
        split_mass: bool = False,
        **kwargs: Any,
    ) -> ArrayLike:
        """Push mass."""
        if TYPE_CHECKING:
            assert isinstance(self.solution, BaseSolverOutput)
        data = self._get_mass(self.adata_src, data=data, subset=subset, normalize=normalize, split_mass=split_mass)
        return self.solution.push(data, **kwargs)

    @require_solution
    def pull(
        self,
        data: Optional[Union[str, ArrayLike]] = None,
        subset: Optional[Union[str, List[str], Tuple[int, int]]] = None,
        normalize: bool = True,
        *,
        split_mass: bool = False,
        **kwargs: Any,
    ) -> ArrayLike:
        """Pull mass."""
        if TYPE_CHECKING:
            assert isinstance(self.solution, BaseSolverOutput)
        data = self._get_mass(self.adata_tgt, data=data, subset=subset, normalize=normalize, split_mass=split_mass)
        return self.solution.pull(data, **kwargs)

    @staticmethod
    def _local_pca_callback(
        adata: AnnData,
        adata_y: AnnData,
        layer: Optional[str] = None,
        return_linear: bool = True,
        joint_space: bool = True,
        **kwargs: Any,
    ) -> Dict[Literal["xy", "x", "y"], TaggedArray]:
        def concat(x: ArrayLike, y: ArrayLike) -> ArrayLike:
            if issparse(x):
                return vstack([x, csr_matrix(y)])
            if issparse(y):
                return vstack([csr_matrix(x), y])
            return np.vstack([x, y])

        if adata is adata_y:
            raise ValueError(f"TODO: `{adata}`, `{adata_y}`")
        x = adata.X if layer is None else adata.layers[layer]
        y = adata_y.X if layer is None else adata_y.layers[layer]
        pca_space = "adata.X" if layer is None else f"adata.layers[{layer}]"

        n_comps = kwargs.pop("n_comps", 30)  # set n_comps=30 as default

<<<<<<< HEAD
        logger.info(f"Computing PCA with `n_comps={n_comps}` and `joint_space={joint_space}`.")

        if return_linear:
            n = x.shape[0]
=======
        if return_linear:
            n = x.shape[0]
            joint_space = kwargs.pop("joint_space", True)
            data = concat(x, y) if joint_space else x
            if data.shape[1] <= n_comps:
                return {"xy": TaggedArray(data[:n], data[n:], tag=Tag.POINT_CLOUD)}
            logger.info(f"Computing pca with `n_comps = {n_comps}` on `{pca_space}`.")
>>>>>>> 14bd69b2
            if joint_space:
                data = sc.pp.pca(data, n_comps=n_comps, **kwargs)
            else:
                data = concat(sc.pp.pca(data, n_comps=n_comps, **kwargs), sc.pp.pca(y, n_comps=n_comps, **kwargs))

            return {"xy": TaggedArray(data[:n], data[n:], tag=Tag.POINT_CLOUD)}

        logger.info(f"Computing pca with `n_comps = {n_comps}` on `{pca_space}`.")
        x = sc.pp.pca(x, n_comps=n_comps, **kwargs)
        y = sc.pp.pca(y, n_comps=n_comps, **kwargs)
        return {"x": TaggedArray(x, tag=Tag.POINT_CLOUD), "y": TaggedArray(y, tag=Tag.POINT_CLOUD)}

    def _create_marginals(
        self, adata: AnnData, *, source: bool, data: Optional[Union[bool, str, ArrayLike]] = None, **kwargs: Any
    ) -> ArrayLike:
        if data is True:
            return self._estimate_marginals(adata, source=source, **kwargs)
        if data in (False, None):
            return np.ones((adata.n_obs,), dtype=float) / adata.n_obs
        if isinstance(data, str):
            # TODO(michalk8): some nice error message
            return np.asarray(adata.obs[data])
        return np.asarray(data)

    def _estimate_marginals(self, adata: AnnData, *, source: bool, **kwargs: Any) -> ArrayLike:
        return np.ones((adata.n_obs,), dtype=float) / adata.n_obs

    @property
    def adata_src(self) -> AnnData:
        adata = self._adata_src if self._src_obs_mask is None else self._adata_src[self._src_obs_mask]
        if not adata.n_obs:
            raise ValueError("No observations in the source `AnnData`.")
        adata = adata if self._src_var_mask is None else adata[:, self._src_var_mask]
        if not adata.n_vars:
            raise ValueError("No variables in the source `AnnData`.")
        return adata

    @property
    def adata_tgt(self) -> AnnData:
        adata = self._adata_tgt if self._tgt_obs_mask is None else self._adata_tgt[self._tgt_obs_mask]
        if not adata.n_obs:
            raise ValueError("No observations in the target `AnnData`.")
        adata = adata if self._tgt_var_mask is None else adata[:, self._tgt_var_mask]
        if not adata.n_vars:
            raise ValueError("No variables in the target `AnnData`.")
        return adata

    @property
    def shape(self) -> Tuple[int, int]:
        return self.adata_src.n_obs, self.adata_tgt.n_obs

    @property
    def solution(self) -> Optional[BaseSolverOutput]:
        return self._solution

    @property
    def x(self) -> Optional[TaggedArray]:
        return self._x

    @property
    def y(self) -> Optional[TaggedArray]:
        return self._y

    # TODO(michalk8): verify type
    @property
    def xy(self) -> Optional[TaggedArray]:
        return self._xy

    @property
    def a(self) -> Optional[ArrayLike]:
        return self._a

    @property
    def b(self) -> Optional[ArrayLike]:
        return self._b

    def __repr__(self) -> str:
        return f"{self.__class__.__name__}[shape={self.shape}]"

    def __str__(self) -> str:
        return repr(self)<|MERGE_RESOLUTION|>--- conflicted
+++ resolved
@@ -124,7 +124,6 @@
         src_var_mask: Optional[ArrayLike] = None,
         tgt_var_mask: Optional[ArrayLike] = None,
     ):
-<<<<<<< HEAD
         super().__init__()
         self._adata_src = adata
         self._adata_tgt = adata if adata_tgt is None else adata_tgt
@@ -133,11 +132,7 @@
         self._src_var_mask = src_var_mask
         self._tgt_var_mask = tgt_var_mask
 
-=======
-        super().__init__(adata_x, copy=copy)
-        self._adata_y = adata_x if adata_y is None else adata_y.copy() if copy else adata_y
         self._solver: Optional[BaseSolver[BaseSolverOutput]] = None
->>>>>>> 14bd69b2
         self._solution: Optional[BaseSolverOutput] = None
 
         self._x: Optional[TaggedArray] = None
@@ -288,12 +283,6 @@
 
         n_comps = kwargs.pop("n_comps", 30)  # set n_comps=30 as default
 
-<<<<<<< HEAD
-        logger.info(f"Computing PCA with `n_comps={n_comps}` and `joint_space={joint_space}`.")
-
-        if return_linear:
-            n = x.shape[0]
-=======
         if return_linear:
             n = x.shape[0]
             joint_space = kwargs.pop("joint_space", True)
@@ -301,13 +290,6 @@
             if data.shape[1] <= n_comps:
                 return {"xy": TaggedArray(data[:n], data[n:], tag=Tag.POINT_CLOUD)}
             logger.info(f"Computing pca with `n_comps = {n_comps}` on `{pca_space}`.")
->>>>>>> 14bd69b2
-            if joint_space:
-                data = sc.pp.pca(data, n_comps=n_comps, **kwargs)
-            else:
-                data = concat(sc.pp.pca(data, n_comps=n_comps, **kwargs), sc.pp.pca(y, n_comps=n_comps, **kwargs))
-
-            return {"xy": TaggedArray(data[:n], data[n:], tag=Tag.POINT_CLOUD)}
 
         logger.info(f"Computing pca with `n_comps = {n_comps}` on `{pca_space}`.")
         x = sc.pp.pca(x, n_comps=n_comps, **kwargs)
