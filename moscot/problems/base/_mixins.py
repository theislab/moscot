--- conflicted
+++ resolved
@@ -1,8 +1,4 @@
-<<<<<<< HEAD
 from typing import Any, Dict, List, Tuple, Union, Generic, Optional, Protocol, Sequence, TYPE_CHECKING
-=======
-from typing import Any, Dict, List, Tuple, Union, Generic, Optional, TYPE_CHECKING
->>>>>>> db3207b9
 
 from typing_extensions import Protocol
 from scipy.sparse.linalg import LinearOperator
