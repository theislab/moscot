from typing import Any, Dict, List, Tuple, Union, Generic, Literal, Optional, Protocol, Sequence, TYPE_CHECKING

from scipy.sparse.linalg import LinearOperator
import pandas as pd

import numpy as np

from anndata import AnnData

from moscot._types import ArrayLike, Numeric_t, Str_Dict_t
from moscot.solvers._output import BaseSolverOutput
from moscot.problems.base._utils import (
    _get_problem_key,
    _get_cell_indices,
    _get_df_cell_transition,
    _order_transition_matrix,
    _get_categories_from_adata,
    _validate_annotations_helper,
    _validate_args_cell_transition,
    _check_argument_compatibility_cell_transition,
)
from moscot._constants._constants import Key, AdataKeys, PlottingKeys, AggregationMode, PlottingDefaults
from moscot.problems._subset_policy import SubsetPolicy
from moscot.problems.base._compound_problem import B, K, ApplyOutput_t


class AnalysisMixinProtocol(Protocol[K, B]):
    """Protocol class."""

    adata: AnnData
    _policy: SubsetPolicy[K]
    solutions: Dict[Tuple[K, K], BaseSolverOutput]
    problems: Dict[Tuple[K, K], B]

    def _apply(
        self,
        data: Optional[Union[str, ArrayLike]] = None,
        start: Optional[K] = None,
        end: Optional[K] = None,
        forward: bool = True,
        return_all: bool = False,
        scale_by_marginals: bool = False,
        **kwargs: Any,
    ) -> ApplyOutput_t[K]:
        ...

    def _interpolate_transport(
        self: "AnalysisMixinProtocol[K, B]",
        path: Sequence[Tuple[K, K]],
        forward: bool = True,
        scale_by_marginals: bool = True,
    ) -> LinearOperator:
        ...

    def _flatten(
        self: "AnalysisMixinProtocol[K, B]",
        data: Dict[K, ArrayLike],
        *,
        key: Optional[str],
    ) -> ArrayLike:
        ...

    def push(self, *args: Any, **kwargs: Any) -> Optional[ApplyOutput_t[K]]:
        """Push distribution."""
        ...

    def pull(self, *args: Any, **kwargs: Any) -> Optional[ApplyOutput_t[K]]:
        """Pull distribution."""
        ...

    def _cell_transition_online(
        self: "AnalysisMixinProtocol[K, B]",
        key: Optional[str],
        source: K,
        target: K,
        source_groups: Str_Dict_t,
        target_groups: Str_Dict_t,
        forward: bool = False,  # return value will be row-stochastic if forward=True, else column-stochastic
        aggregation_mode: Literal["annotation", "cell"] = "annotation",
        other_key: Optional[str] = None,
        other_adata: Optional[str] = None,
        batch_size: Optional[int] = None,
        normalize: bool = True,
    ) -> pd.DataFrame:
        ...

    def _cell_transition_not_online(
        self: "AnalysisMixinProtocol[K, B]",
        key: Optional[str],
        source: K,
        target: K,
        source_groups: Str_Dict_t,
        target_groups: Str_Dict_t,
        forward: bool = False,
        aggregation_mode: Literal["annotation", "cell"] = "annotation",
        other_key: Optional[str] = None,
        other_adata: Optional[AnnData] = None,
        normalize: bool = True,
    ) -> pd.DataFrame:
        ...

    def _cell_aggregation_offline_helper(
        self: "AnalysisMixinProtocol[K, B]",
        adata: AnnData,
        key: Optional[str],
        df: pd.DataFrame,
        cell_indices_1: pd.Index,
        cell_indices_2: pd.Index,
        filter_key_1: K,
        annotation_key_1: Optional[str],
        filter_key_2: K,
        annotation_key_2: Optional[str],
        annotations: List[Any],
        annotations_to_keep: List[Any],
        aggregation_mode: Literal["annotation", "cell"],
        forward: bool,
    ) -> pd.DataFrame:
        ...

    def _validate_annotations(
        self: "AnalysisMixinProtocol[K, B]",
        df_source: pd.DataFrame,
        df_target: pd.DataFrame,
        source_annotation_key: Optional[str] = None,
        target_annotation_key: Optional[str] = None,
        source_annotations: Optional[List[Any]] = None,
        target_annotations: Optional[List[Any]] = None,
<<<<<<< HEAD
        aggregation_mode: Literal["annotation", "cell"] = AggregationMode.ANNOTATION,  # type: ignore[assignment]
=======
        aggregation_mode: Literal["annotation", "cell"] = "annotation",
>>>>>>> e2c59997
        forward: bool = False,
    ) -> Tuple[List[Any], List[Any]]:
        ...


class AnalysisMixin(Generic[K, B]):
    """Base Analysis Mixin."""

    def __init__(self, *args: Any, **kwargs: Any):
        super().__init__(*args, **kwargs)

    def _cell_transition(  # TODO(@MUCDK) think about removing _cell_transition_non_online
        self: AnalysisMixinProtocol[K, B],
        source: K,
        target: K,
        source_groups: Str_Dict_t,
        target_groups: Str_Dict_t,
        online: bool,
        key_added: Optional[str] = PlottingDefaults.CELL_TRANSITION,
        **kwargs: Any,
    ) -> pd.DataFrame:
        _check_argument_compatibility_cell_transition(
            source_annotation=source_groups,
            target_annotation=target_groups,
            **kwargs,
        )
        if online:
            tm = self._cell_transition_online(
                source=source,
                target=target,
                source_groups=source_groups,
                target_groups=target_groups,
                **kwargs,
            )
        else:
            tm = self._cell_transition_not_online(
                source=source,
                target=target,
                source_groups=source_groups,
                target_groups=target_groups,
                **kwargs,
            )
        if key_added is not None:
            plot_vars = {
                "transition_matrix": tm,
                "source": source,
                "target": target,
                "source_groups": source_groups,
                "target_groups": target_groups,
            }
            Key.uns.set_plotting_vars(
                adata=self.adata,
                uns_key=AdataKeys.UNS,
                pl_func_key=PlottingKeys.CELL_TRANSITION,
                key=key_added,
                value=plot_vars,
            )
        return tm

    def _cell_transition_not_online(
        self: AnalysisMixinProtocol[K, B],
        key: Optional[str],
        source: K,
        target: K,
        source_groups: Str_Dict_t,
        target_groups: Str_Dict_t,
        forward: bool = False,  # return value will be row-stochastic if forward=True, else column-stochastic
        aggregation_mode: Literal["annotation", "cell"] = "annotation",
        other_key: Optional[str] = None,
        other_adata: Optional[AnnData] = None,
        normalize: bool = True,
        **_: Any,
    ) -> pd.DataFrame:
<<<<<<< HEAD
=======
        aggregation_mode = AggregationMode(aggregation_mode)

>>>>>>> e2c59997
        source_annotation_key, source_annotations, source_annotations_ordered = _validate_args_cell_transition(
            self.adata, source_groups
        )
        target_annotation_key, target_annotations, target_annotations_ordered = _validate_args_cell_transition(
            self.adata if other_adata is None else other_adata, target_groups
        )

        df_source = _get_df_cell_transition(
            self.adata,
            key,
            source,
            source_annotation_key,
        )
        df_target = _get_df_cell_transition(
            self.adata if other_adata is None else other_adata,
            key if other_adata is None else other_key,
            target,
            target_annotation_key,
        )
        source_annotations_verified, target_annotations_verified = self._validate_annotations(
            df_source=df_source,
            df_target=df_target,
            source_annotation_key=source_annotation_key,
            target_annotation_key=target_annotation_key,
            source_annotations=source_annotations,
            target_annotations=target_annotations,
            aggregation_mode=aggregation_mode,
            forward=forward,
        )

        source_cell_indices = _get_cell_indices(self.adata, key, source)
        target_cell_indices = _get_cell_indices(
            self.adata if other_adata is None else other_adata, key if other_adata is None else other_key, target
        )

        _get_problem_key(source, target)

        if forward:
            tm = self._cell_aggregation_offline_helper(
                adata=self.adata,
                key=key,
                df=df_target,
                cell_indices_1=source_cell_indices,
                cell_indices_2=target_cell_indices,
                filter_key_1=source,
                annotation_key_1=source_annotation_key,
                filter_key_2=target,
                annotation_key_2=target_annotation_key,
                annotations=target_annotations_verified,
                annotations_to_keep=source_annotations_verified,
                aggregation_mode=aggregation_mode,
                forward=True,
            )
        else:
            tm = self._cell_aggregation_offline_helper(
                adata=self.adata if other_adata is None else other_adata,
                key=key if other_adata is None else other_key,
                df=df_source,
                cell_indices_1=target_cell_indices,
                cell_indices_2=source_cell_indices,
                filter_key_1=target,
                annotation_key_1=target_annotation_key,
                filter_key_2=source,
                annotation_key_2=source_annotation_key,
                annotations=source_annotations_verified,
                annotations_to_keep=target_annotations_verified,
                aggregation_mode=aggregation_mode,
                forward=False,
            )
        if normalize:
            tm = tm.div(tm.sum(axis=1), axis=0)

        return _order_transition_matrix(
            tm=tm,
            source_annotations_verified=source_annotations_verified,
            target_annotations_verified=target_annotations_verified,
            source_annotations_ordered=source_annotations_ordered,
            target_annotations_ordered=target_annotations_ordered,
            forward=forward,
        )

    def _cell_transition_online(
        self: AnalysisMixinProtocol[K, B],
        key: Optional[str],
        source: K,
        target: K,
        source_groups: Str_Dict_t,
        target_groups: Str_Dict_t,
        forward: bool = False,  # return value will be row-stochastic if forward=True, else column-stochastic
        aggregation_mode: Literal["annotation", "cell"] = "annotation",
        other_key: Optional[str] = None,
        other_adata: Optional[str] = None,
        batch_size: Optional[int] = None,
        normalize: bool = True,
        **_: Any,
    ) -> pd.DataFrame:
<<<<<<< HEAD
        aggregation_mode = AggregationMode(aggregation_mode)  # type: ignore[assignment]
=======
        aggregation_mode = AggregationMode(aggregation_mode)
>>>>>>> e2c59997
        source_annotation_key, source_annotations, source_annotations_ordered = _validate_args_cell_transition(
            self.adata, source_groups
        )
        target_annotation_key, target_annotations, target_annotations_ordered = _validate_args_cell_transition(
            self.adata if other_adata is None else other_adata, target_groups
        )
        df_source = _get_df_cell_transition(
            self.adata,
            key,
            source,
            source_annotation_key,
        )
        df_target = _get_df_cell_transition(
            self.adata if other_adata is None else other_adata,
            key if other_adata is None else other_key,
            target,
            target_annotation_key,
        )

        source_annotations_verified, target_annotations_verified = self._validate_annotations(
            df_source=df_source,
            df_target=df_target,
            source_annotation_key=source_annotation_key,
            target_annotation_key=target_annotation_key,
            source_annotations=source_annotations,
            target_annotations=target_annotations,
            aggregation_mode=aggregation_mode,
            forward=forward,
        )

        if aggregation_mode == AggregationMode.ANNOTATION:
            df_target["distribution"] = 0
            df_source["distribution"] = 0
            tm = pd.DataFrame(
                np.zeros((len(source_annotations_verified), len(target_annotations_verified))),
                index=source_annotations_verified,
                columns=target_annotations_verified,
            )
            if forward:
                tm = self._annotation_aggregation_transition(
                    source=source,
                    target=target,
                    annotation_key=source_annotation_key,
                    annotations_1=source_annotations_verified,
                    annotations_2=target_annotations_verified,
                    df=df_target,
                    tm=tm,
                    forward=True,
                )
            else:
                tm = self._annotation_aggregation_transition(
                    source=source,
                    target=target,
                    annotation_key=target_annotation_key,
                    annotations_1=target_annotations_verified,
                    annotations_2=source_annotations_verified,
                    df=df_source,
                    tm=tm,
                    forward=False,
                )
<<<<<<< HEAD

        elif aggregation_mode == AggregationMode.CELL:  # type: ignore[comparison-overlap]
=======
        elif aggregation_mode == AggregationMode.CELL:
>>>>>>> e2c59997
            tm = pd.DataFrame(columns=target_annotations_verified if forward else source_annotations_verified)
            if forward:
                tm = self._cell_aggregation_transition(
                    source=source,
                    target=target,
                    annotation_key=target_annotation_key,
                    annotations_1=source_annotations_verified,
                    annotations_2=target_annotations_verified,
                    df_1=df_target,
                    df_2=df_source,
                    tm=tm,
                    batch_size=batch_size,
                    forward=True,
                )
            else:
                tm = self._cell_aggregation_transition(
                    source=source,
                    target=target,
                    annotation_key=source_annotation_key,
                    annotations_1=target_annotations_verified,
                    annotations_2=source_annotations_verified,
                    df_1=df_source,
                    df_2=df_target,
                    tm=tm,
                    batch_size=batch_size,
                    forward=False,
                )

        else:
            raise NotImplementedError("TODO: aggregation_mode must be `group` or `cell`.")
        if normalize:
            tm = tm.div(tm.sum(axis=1), axis=0)
        return _order_transition_matrix(
            tm=tm,
            source_annotations_verified=source_annotations_verified,
            target_annotations_verified=target_annotations_verified,
            source_annotations_ordered=source_annotations_ordered,
            target_annotations_ordered=target_annotations_ordered,
            forward=forward,
        )

    def _sample_from_tmap(
        self: AnalysisMixinProtocol[K, B],
        source: K,
        target: K,
        n_samples: int,
        source_dim: int,
        target_dim: int,
        batch_size: int = 256,
        account_for_unbalancedness: bool = False,
        interpolation_parameter: Optional[Numeric_t] = None,
        seed: Optional[int] = None,
    ) -> Tuple[List[Any], List[ArrayLike]]:
        rng = np.random.RandomState(seed)
        if account_for_unbalancedness and interpolation_parameter is None:
            raise ValueError(
                "TODO: if unbalancedness is to be accounted for `interpolation_parameter` must be provided."
            )
        if interpolation_parameter is not None and (0 > interpolation_parameter or interpolation_parameter > 1):
            raise ValueError(f"TODO: interpolation parameter must be between 0 and 1 but is {interpolation_parameter}.")
        mass = np.ones(target_dim)
        if account_for_unbalancedness and interpolation_parameter is not None:
            col_sums = self._apply(
                start=source,
                end=target,
                normalize=True,
                forward=True,
                scale_by_marginals=False,
                explicit_steps=[(source, target)],
            )
            if TYPE_CHECKING:
                assert isinstance(col_sums, np.ndarray)
            col_sums = np.asarray(col_sums).squeeze() + 1e-12
            mass = mass / np.power(col_sums, 1 - interpolation_parameter)

        row_probability = np.asarray(
            self._apply(
                start=source,
                end=target,
                data=mass,
                normalize=True,
                forward=False,
                scale_by_marginals=False,
                explicit_steps=[(source, target)],
            )
        ).squeeze()

        rows_sampled = rng.choice(source_dim, p=row_probability / row_probability.sum(), size=n_samples)
        rows, counts = np.unique(rows_sampled, return_counts=True)
        all_cols_sampled: List[str] = []
        for batch in range(0, len(rows), batch_size):
            rows_batch = rows[batch : batch + batch_size]
            counts_batch = counts[batch : batch + batch_size]
            data = np.zeros((source_dim, len(rows_batch)))
            data[rows_batch, range(len(rows_batch))] = 1

            col_p_given_row = np.asarray(
                self._apply(
                    start=source,
                    end=target,
                    data=data,
                    normalize=True,
                    forward=True,
                    scale_by_marginals=False,
                    explicit_steps=[(source, target)],
                )
            ).squeeze()
            if account_for_unbalancedness:
                if TYPE_CHECKING:
                    assert isinstance(col_sums, np.ndarray)
                col_p_given_row = col_p_given_row / col_sums[:, None]

            cols_sampled = [
                rng.choice(a=target_dim, size=counts_batch[i], p=col_p_given_row[:, i] / col_p_given_row[:, i].sum())
                for i in range(len(rows_batch))
            ]
            all_cols_sampled.extend(cols_sampled)
        return rows, all_cols_sampled  # type: ignore[return-value]

    def _interpolate_transport(
        self: AnalysisMixinProtocol[K, B],
        # TODO(@giovp): rename this to 'explicit_steps', pass to policy.plan() and reintroduce (source_key, target_key)
        path: Sequence[Tuple[K, K]],
        forward: bool = True,
        scale_by_marginals: bool = True,
        **_: Any,
    ) -> LinearOperator:
        """Interpolate transport matrix."""
        if TYPE_CHECKING:
            assert isinstance(self._policy, SubsetPolicy)
        # TODO(@MUCDK, @giovp, discuss what exactly this function should do, seems like it could be more generic)
        fst, *rest = path
        return self.solutions[fst].chain(
            [self.solutions[r] for r in rest], forward=forward, scale_by_marginals=scale_by_marginals
        )

    def _flatten(self: AnalysisMixinProtocol[K, B], data: Dict[K, ArrayLike], *, key: Optional[str]) -> ArrayLike:
        tmp = np.full(len(self.adata), np.nan)
        for k, v in data.items():
            mask = self.adata.obs[key] == k
            tmp[mask] = np.squeeze(v)
        return tmp

    def _validate_annotations(
        self: AnalysisMixinProtocol[K, B],
        df_source: pd.DataFrame,
        df_target: pd.DataFrame,
        source_annotation_key: Optional[str] = None,
        target_annotation_key: Optional[str] = None,
        source_annotations: Optional[List[Any]] = None,
        target_annotations: Optional[List[Any]] = None,
<<<<<<< HEAD
        aggregation_mode: Literal["annotation", "cell"] = AggregationMode.ANNOTATION,  # type: ignore[assignment]
=======
        aggregation_mode: Literal["annotation", "cell"] = "annotation",
>>>>>>> e2c59997
        forward: bool = False,
    ) -> Tuple[List[Any], List[Any]]:
        if forward:
            if TYPE_CHECKING:  # checked in _check_argument_compatibility_cell_transition(
                assert target_annotations is not None
            target_annotations_verified = list(
                set(df_target[target_annotation_key].cat.categories).intersection(target_annotations)
            )
            if not len(target_annotations_verified):
                raise ValueError(
                    f"TODO:None of {target_annotations} found in distribution corresponding to {target_annotation_key}."
                )
            source_annotations_verified = _validate_annotations_helper(
                df_source, source_annotation_key, source_annotations, aggregation_mode
            )
            return source_annotations_verified, target_annotations_verified

        if TYPE_CHECKING:  # checked in _check_argument_compatibility_cell_transition(
            assert source_annotations is not None
        source_annotations_verified = list(
            set(df_source[source_annotation_key].cat.categories).intersection(set(source_annotations))
        )
        if not len(source_annotations_verified):
            raise ValueError(
                f"TODO: None of {source_annotations} found in distribution corresponding to {source_annotation_key}."
            )
        target_annotations_verified = _validate_annotations_helper(
            df_target, target_annotation_key, target_annotations, aggregation_mode
        )
        return source_annotations_verified, target_annotations_verified

    def _annotation_aggregation_transition(
        self: AnalysisMixinProtocol[K, B],
        source: K,
        target: K,
        annotation_key: str,
        annotations_1: List[Any],
        annotations_2: List[Any],
        df: pd.DataFrame,
        tm: pd.DataFrame,
        forward: bool,
    ) -> pd.DataFrame:
        if not forward:
            tm = tm.T
        func = self.push if forward else self.pull
        for subset in annotations_1:
            result = func(  # TODO(@MUCDK) check how to make compatible with all policies
                start=source,
                end=target,
                data=annotation_key,
                subset=subset,
                normalize=True,
                return_all=False,
                scale_by_marginals=False,
                split_mass=False,
                key_added=None,
                return_data=True,
            )
            df["distribution"] = result
            cell_dist = df[df[annotation_key].isin(annotations_2)].groupby(annotation_key).sum()
            cell_dist /= cell_dist.sum()
            tm.loc[subset, :] = [
                cell_dist.loc[annotation, "distribution"] if annotation in cell_dist.distribution.index else 0
                for annotation in annotations_2
            ]
        return tm

    def _cell_aggregation_transition(
        self: AnalysisMixinProtocol[K, B],
        source: str,
        target: str,
        annotation_key: str,
        annotations_1: List[Any],
        annotations_2: List[Any],
        df_1: pd.DataFrame,
        df_2: pd.DataFrame,
        tm: pd.DataFrame,
        batch_size: Optional[int],
        forward: bool,
    ) -> pd.DataFrame:
        func = self.push if forward else self.pull
        if batch_size is None:
            batch_size = len(df_2)
        for batch in range(0, len(df_2), batch_size):
            result = func(  # TODO(@MUCDK) check how to make compatible with all policies
                start=source,
                end=target,
                data=None,
                subset=(batch, batch_size),
                normalize=True,
                return_all=False,
                scale_by_marginals=False,
                split_mass=True,
                key_added=None,
                return_data=True,
            )
            current_cells = df_2.iloc[range(batch, min(batch + batch_size, len(df_2)))].index.tolist()
            df_1.loc[:, current_cells] = result
            to_app = df_1[df_1[annotation_key].isin(annotations_2)].groupby(annotation_key).sum().transpose()
            tm = pd.concat([tm, to_app], verify_integrity=True, axis=0)
            df_1 = df_1.drop(current_cells, axis=1)
        return tm

    def _cell_aggregation_offline_helper(
        self: AnalysisMixinProtocol[K, B],
        adata: AnnData,
        key: Optional[str],
        df: pd.DataFrame,
        cell_indices_1: pd.Index,
        cell_indices_2: pd.Index,
        filter_key_1: K,
        annotation_key_1: Optional[str],
        filter_key_2: K,
        annotation_key_2: Optional[str],
        annotations: List[Any],
        annotations_to_keep: List[Any],
        aggregation_mode: Literal["annotation", "cell"],
        forward: bool,
    ) -> pd.DataFrame:
        aggregation_mode = AggregationMode(aggregation_mode)
        key_added = "cell_annotations"  # TODO(giovp): use constants, expose.
        solution_key = _get_problem_key(
            filter_key_1 if forward else filter_key_2, filter_key_2 if forward else filter_key_1
        )
        tmap = np.array(self.solutions[solution_key].transport_matrix)
        tm_indexed = pd.DataFrame(
            index=cell_indices_1,
            columns=cell_indices_2,
            data=tmap if forward else tmap.T,
        )
        df_res = pd.DataFrame(index=cell_indices_1)
        for annotation in annotations:
            df_res[annotation] = tm_indexed.loc[:, df[df[annotation_key_2] == annotation].index].sum(axis=1)
<<<<<<< HEAD
        if aggregation_mode == AggregationMode.CELL:  # type: ignore[comparison-overlap]
=======
        if aggregation_mode == AggregationMode.CELL:
>>>>>>> e2c59997
            return df_res

        df_res[key_added] = _get_categories_from_adata(
            adata=adata,
            key=key,
            key_value=filter_key_1,
            annotation_key=annotation_key_1,
        )
        tm = df_res.groupby(key_added).sum()
        return tm[tm.index.isin(annotations_to_keep)]<|MERGE_RESOLUTION|>--- conflicted
+++ resolved
@@ -125,11 +125,7 @@
         target_annotation_key: Optional[str] = None,
         source_annotations: Optional[List[Any]] = None,
         target_annotations: Optional[List[Any]] = None,
-<<<<<<< HEAD
-        aggregation_mode: Literal["annotation", "cell"] = AggregationMode.ANNOTATION,  # type: ignore[assignment]
-=======
         aggregation_mode: Literal["annotation", "cell"] = "annotation",
->>>>>>> e2c59997
         forward: bool = False,
     ) -> Tuple[List[Any], List[Any]]:
         ...
@@ -203,11 +199,8 @@
         normalize: bool = True,
         **_: Any,
     ) -> pd.DataFrame:
-<<<<<<< HEAD
-=======
         aggregation_mode = AggregationMode(aggregation_mode)
 
->>>>>>> e2c59997
         source_annotation_key, source_annotations, source_annotations_ordered = _validate_args_cell_transition(
             self.adata, source_groups
         )
@@ -304,11 +297,7 @@
         normalize: bool = True,
         **_: Any,
     ) -> pd.DataFrame:
-<<<<<<< HEAD
-        aggregation_mode = AggregationMode(aggregation_mode)  # type: ignore[assignment]
-=======
         aggregation_mode = AggregationMode(aggregation_mode)
->>>>>>> e2c59997
         source_annotation_key, source_annotations, source_annotations_ordered = _validate_args_cell_transition(
             self.adata, source_groups
         )
@@ -369,12 +358,7 @@
                     tm=tm,
                     forward=False,
                 )
-<<<<<<< HEAD
-
-        elif aggregation_mode == AggregationMode.CELL:  # type: ignore[comparison-overlap]
-=======
         elif aggregation_mode == AggregationMode.CELL:
->>>>>>> e2c59997
             tm = pd.DataFrame(columns=target_annotations_verified if forward else source_annotations_verified)
             if forward:
                 tm = self._cell_aggregation_transition(
@@ -526,11 +510,7 @@
         target_annotation_key: Optional[str] = None,
         source_annotations: Optional[List[Any]] = None,
         target_annotations: Optional[List[Any]] = None,
-<<<<<<< HEAD
-        aggregation_mode: Literal["annotation", "cell"] = AggregationMode.ANNOTATION,  # type: ignore[assignment]
-=======
         aggregation_mode: Literal["annotation", "cell"] = "annotation",
->>>>>>> e2c59997
         forward: bool = False,
     ) -> Tuple[List[Any], List[Any]]:
         if forward:
@@ -664,11 +644,7 @@
         df_res = pd.DataFrame(index=cell_indices_1)
         for annotation in annotations:
             df_res[annotation] = tm_indexed.loc[:, df[df[annotation_key_2] == annotation].index].sum(axis=1)
-<<<<<<< HEAD
-        if aggregation_mode == AggregationMode.CELL:  # type: ignore[comparison-overlap]
-=======
         if aggregation_mode == AggregationMode.CELL:
->>>>>>> e2c59997
             return df_res
 
         df_res[key_added] = _get_categories_from_adata(
