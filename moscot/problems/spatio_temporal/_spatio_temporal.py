from types import MappingProxyType
from typing import Any, Type, Tuple, Union, Literal, Mapping, Optional

from anndata import AnnData

from moscot._types import Numeric_t, ScaleCost_t, ProblemStage_t, QuadInitializer_t
from moscot._docs._docs import d
from moscot._constants._key import Key
from moscot._constants._constants import Policy
from moscot.problems.time._mixins import TemporalMixin
from moscot.problems.space._mixins import SpatialAlignmentMixin
from moscot.problems.space._alignment import AlignmentProblem
from moscot.problems.base._birth_death import BirthDeathMixin, BirthDeathProblem
from moscot.problems.base._compound_problem import B


@d.dedent
class SpatioTemporalProblem(
    TemporalMixin[Numeric_t, BirthDeathProblem],
    BirthDeathMixin,
    AlignmentProblem[Numeric_t, BirthDeathProblem],
    SpatialAlignmentMixin[Numeric_t, BirthDeathProblem],
):
    """Spatio-Temporal problem."""

    def __init__(self, adata: AnnData, **kwargs: Any):
        super().__init__(adata, **kwargs)

    @d.dedent
    def prepare(
        self,
        time_key: str,
        spatial_key: str = Key.obsm.spatial,
<<<<<<< HEAD
        joint_attr: Optional[Union[str, Mapping[str, Any]]] = None,
        policy: Literal[Policy.SEQUENTIAL, Policy.TRIL, Policy.TRIU, Policy.EXPLICIT] = Policy.SEQUENTIAL,
=======
        joint_attr: Optional[Mapping[str, Any]] = MappingProxyType({"x_attr": "X", "y_attr": "X"}),
        policy: Literal["sequential", "tril", "triu", "explicit"] = "sequential",
>>>>>>> 0da3fcc6
        marginal_kwargs: Mapping[str, Any] = MappingProxyType({}),
        **kwargs: Any,
    ) -> "SpatioTemporalProblem":
        """
        Prepare the :class:`moscot.problems.spatio_temporal.SpatioTemporalProblem`.

        This method executes multiple steps to prepare the problem for the Optimal Transport solver to be ready
        to solve it

        Parameters
        ----------
        %(time_key)s
        %(spatial_key)s
        %(joint_attr)s
        %(policy)s
        %(marginal_kwargs)s
        %(a)s
        %(b)s
        %(subset)s
        %(reference)s
        %(callback)s
        %(callback_kwargs)s

        Returns
        -------
        :class:`moscot.problems.spatio_temporal.SpatioTemporalProblem`.

        Raises
        ------
        KeyError
            If `time_key` is not in :attr:`anndata.AnnData.obs`.
        KeyError
            If `spatial_key` is not in :attr:`anndata.AnnData.obs`.
        KeyError
            If `joint_attr` is a string and cannot be found in :attr:`anndata.AnnData.obsm`.
        ValueError
            If :attr:`adata.obsp` has no attribute `cost_matrices`.
        TypeError
            If `joint_attr` is not None, not a :class:`str` and not a :class:`dict`.

        Notes
        -----
        If `a` and `b` are provided `marginal_kwargs` are ignored.
        """
        # spatial key set in AlignmentProblem
        self.temporal_key = time_key

        marginal_kwargs = dict(marginal_kwargs)
        if self.proliferation_key is not None:
            marginal_kwargs["proliferation_key"] = self.proliferation_key
            kwargs["a"] = True
        if self.apoptosis_key is not None:
            marginal_kwargs["apoptosis_key"] = self.apoptosis_key
            kwargs["b"] = True

        return super().prepare(
            spatial_key=spatial_key,
            batch_key=time_key,
            joint_attr=joint_attr,
            policy=policy,
            reference=None,
            marginal_kwargs=marginal_kwargs,
            **kwargs,
        )

    @d.dedent
    def solve(
        self,
        alpha: Optional[float] = 0.5,
        epsilon: Optional[float] = 1e-3,
        tau_a: float = 1.0,
        tau_b: float = 1.0,
        rank: int = -1,
        scale_cost: ScaleCost_t = "mean",
        cost: Literal["Euclidean"] = "Euclidean",
        power: int = 1,
        batch_size: Optional[int] = None,
        stage: Union[ProblemStage_t, Tuple[ProblemStage_t, ...]] = ("prepared", "solved"),
        initializer: QuadInitializer_t = None,
        initializer_kwargs: Mapping[str, Any] = MappingProxyType({}),
        jit: bool = True,
        lse_mode: bool = True,
        norm_error: int = 1,
        inner_iterations: int = 10,
        min_iterations: int = 5,
        max_iterations: int = 50,
        threshold: float = 1e-3,
        warm_start: Optional[bool] = None,
        gamma: float = 10.0,
        gamma_rescale: bool = True,
        gw_unbalanced_correction: bool = True,
        ranks: Union[int, Tuple[int, ...]] = -1,
        tolerances: Union[float, Tuple[float, ...]] = 1e-2,
    ) -> "SpatioTemporalProblem":
        """
        Solve optimal transport problems defined in :class:`moscot.problems.space.SpatioTemporalProblem`.

        Parameters
        ----------
        %(alpha)s
        %(epsilon)s
        %(tau_a)s
        %(tau_b)s
        %(rank)s
        %(scale_cost)s
        %(pointcloud_kwargs)s
        %(stage)s
        %(initializer_quad)s
        %(initializer_kwargs)s
        %(gw_kwargs)s
        %(sinkhorn_lr_kwargs)s
        %(gw_lr_kwargs)s

        Returns
        -------
        :class:`moscot.problems.space.SpatioTemporalProblem`.
        """
        return super().solve(
            alpha=alpha,
            epsilon=epsilon,
            tau_a=tau_a,
            tau_b=tau_b,
            rank=rank,
            scale_cost=scale_cost,
            cost=cost,
            power=power,
            batch_size=batch_size,
            stage=stage,
            initializer=initializer,
            initializer_kwargs=initializer_kwargs,
            jit=jit,
            lse_mode=lse_mode,
            norm_error=norm_error,
            inner_iterations=inner_iterations,
            min_iterations=min_iterations,
            max_iterations=max_iterations,
            threshold=threshold,
            warm_start=warm_start,
            gamma=gamma,
            gamma_rescale=gamma_rescale,
            gw_unbalanced_correction=gw_unbalanced_correction,
            ranks=ranks,
            tolerances=tolerances,
        )

    @property
    def _valid_policies(self) -> Tuple[Policy, ...]:
        return Policy.SEQUENTIAL, Policy.TRIL, Policy.TRIU, Policy.EXPLICIT

    @property
    def _base_problem_type(self) -> Type[B]:
        return BirthDeathProblem  # type: ignore[return-value]<|MERGE_RESOLUTION|>--- conflicted
+++ resolved
@@ -31,13 +31,8 @@
         self,
         time_key: str,
         spatial_key: str = Key.obsm.spatial,
-<<<<<<< HEAD
         joint_attr: Optional[Union[str, Mapping[str, Any]]] = None,
         policy: Literal[Policy.SEQUENTIAL, Policy.TRIL, Policy.TRIU, Policy.EXPLICIT] = Policy.SEQUENTIAL,
-=======
-        joint_attr: Optional[Mapping[str, Any]] = MappingProxyType({"x_attr": "X", "y_attr": "X"}),
-        policy: Literal["sequential", "tril", "triu", "explicit"] = "sequential",
->>>>>>> 0da3fcc6
         marginal_kwargs: Mapping[str, Any] = MappingProxyType({}),
         **kwargs: Any,
     ) -> "SpatioTemporalProblem":
