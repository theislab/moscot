from types import MappingProxyType
from typing import Any, Type, Tuple, Union, Literal, Mapping, Optional

from anndata import AnnData

from moscot._types import Numeric_t, ScaleCost_t, ProblemStage_t, QuadInitializer_t
from moscot._docs._docs import d
from moscot._constants._key import Key
from moscot._constants._constants import Policy
from moscot.problems.time._mixins import TemporalMixin
from moscot.problems.space._mixins import SpatialAlignmentMixin
from moscot.problems.space._alignment import AlignmentProblem
from moscot.problems.base._birth_death import BirthDeathMixin, BirthDeathProblem
from moscot.problems.base._compound_problem import B


@d.dedent
class SpatioTemporalProblem(
    TemporalMixin[Numeric_t, BirthDeathProblem],
    BirthDeathMixin,
    AlignmentProblem[Numeric_t, BirthDeathProblem],
    SpatialAlignmentMixin[Numeric_t, BirthDeathProblem],
):
    """Spatio-Temporal problem."""

    def __init__(self, adata: AnnData, **kwargs: Any):
        super().__init__(adata, **kwargs)

    @d.dedent
    def prepare(
        self,
        time_key: str,
        spatial_key: str = Key.obsm.spatial,
        joint_attr: Optional[Union[str, Mapping[str, Any]]] = None,
<<<<<<< HEAD
        policy: Literal[Policy.SEQUENTIAL, Policy.TRIL, Policy.TRIU, Policy.EXPLICIT] = Policy.SEQUENTIAL,
=======
        policy: Literal["sequential", "tril", "triu", "explicit"] = "sequential",
>>>>>>> af22a9d4
        marginal_kwargs: Mapping[str, Any] = MappingProxyType({}),
        **kwargs: Any,
    ) -> "SpatioTemporalProblem":
        """
        Prepare the :class:`moscot.problems.spatio_temporal.SpatioTemporalProblem`.

        This method executes multiple steps to prepare the problem for the Optimal Transport solver to be ready
        to solve it

        Parameters
        ----------
        %(time_key)s
        %(spatial_key)s
        %(joint_attr)s
        %(policy)s
        %(marginal_kwargs)s
        %(a)s
        %(b)s
        %(subset)s
        %(reference)s
        %(callback)s
        %(callback_kwargs)s

        Returns
        -------
        :class:`moscot.problems.spatio_temporal.SpatioTemporalProblem`.

        Raises
        ------
        KeyError
            If `time_key` is not in :attr:`anndata.AnnData.obs`.
        KeyError
            If `spatial_key` is not in :attr:`anndata.AnnData.obs`.
        KeyError
            If `joint_attr` is a string and cannot be found in :attr:`anndata.AnnData.obsm`.
        ValueError
            If :attr:`adata.obsp` has no attribute `cost_matrices`.
        TypeError
            If `joint_attr` is not None, not a :class:`str` and not a :class:`dict`.

        Notes
        -----
        If `a` and `b` are provided `marginal_kwargs` are ignored.
        """
        # spatial key set in AlignmentProblem
        self.temporal_key = time_key

        marginal_kwargs = dict(marginal_kwargs)
        if self.proliferation_key is not None:
            marginal_kwargs["proliferation_key"] = self.proliferation_key
            kwargs["a"] = True
        if self.apoptosis_key is not None:
            marginal_kwargs["apoptosis_key"] = self.apoptosis_key
            kwargs["b"] = True

        return super().prepare(
            spatial_key=spatial_key,
            batch_key=time_key,
            joint_attr=joint_attr,
            policy=policy,
            reference=None,
            marginal_kwargs=marginal_kwargs,
            **kwargs,
        )

    @d.dedent
    def solve(
        self,
        alpha: Optional[float] = 0.5,
        epsilon: Optional[float] = 1e-3,
        tau_a: float = 1.0,
        tau_b: float = 1.0,
        rank: int = -1,
        scale_cost: ScaleCost_t = "mean",
        cost: Literal["SqEuclidean"] = "SqEuclidean",
        power: int = 1,
        batch_size: Optional[int] = None,
        stage: Union[ProblemStage_t, Tuple[ProblemStage_t, ...]] = ("prepared", "solved"),
        initializer: QuadInitializer_t = None,
        initializer_kwargs: Mapping[str, Any] = MappingProxyType({}),
        jit: bool = True,
        lse_mode: bool = True,
        norm_error: int = 1,
        inner_iterations: int = 10,
        min_iterations: int = 5,
        max_iterations: int = 50,
        threshold: float = 1e-3,
        warm_start: Optional[bool] = None,
        gamma: float = 10.0,
        gamma_rescale: bool = True,
        gw_unbalanced_correction: bool = True,
        ranks: Union[int, Tuple[int, ...]] = -1,
        tolerances: Union[float, Tuple[float, ...]] = 1e-2,
    ) -> "SpatioTemporalProblem":
        """
        Solve optimal transport problems defined in :class:`moscot.problems.space.SpatioTemporalProblem`.

        Parameters
        ----------
        %(alpha)s
        %(epsilon)s
        %(tau_a)s
        %(tau_b)s
        %(rank)s
        %(scale_cost)s
        %(pointcloud_kwargs)s
        %(stage)s
        %(initializer_quad)s
        %(initializer_kwargs)s
        %(gw_kwargs)s
        %(sinkhorn_lr_kwargs)s
        %(gw_lr_kwargs)s

        Returns
        -------
        :class:`moscot.problems.space.SpatioTemporalProblem`.
        """
        return super().solve(
            alpha=alpha,
            epsilon=epsilon,
            tau_a=tau_a,
            tau_b=tau_b,
            rank=rank,
            scale_cost=scale_cost,
            cost=cost,
            power=power,
            batch_size=batch_size,
            stage=stage,
            initializer=initializer,
            initializer_kwargs=initializer_kwargs,
            jit=jit,
            lse_mode=lse_mode,
            norm_error=norm_error,
            inner_iterations=inner_iterations,
            min_iterations=min_iterations,
            max_iterations=max_iterations,
            threshold=threshold,
            warm_start=warm_start,
            gamma=gamma,
            gamma_rescale=gamma_rescale,
            gw_unbalanced_correction=gw_unbalanced_correction,
            ranks=ranks,
            tolerances=tolerances,
        )

    @property
    def _valid_policies(self) -> Tuple[Policy, ...]:
        return Policy.SEQUENTIAL, Policy.TRIL, Policy.TRIU, Policy.EXPLICIT

    @property
    def _base_problem_type(self) -> Type[B]:
        return BirthDeathProblem  # type: ignore[return-value]<|MERGE_RESOLUTION|>--- conflicted
+++ resolved
@@ -32,11 +32,7 @@
         time_key: str,
         spatial_key: str = Key.obsm.spatial,
         joint_attr: Optional[Union[str, Mapping[str, Any]]] = None,
-<<<<<<< HEAD
-        policy: Literal[Policy.SEQUENTIAL, Policy.TRIL, Policy.TRIU, Policy.EXPLICIT] = Policy.SEQUENTIAL,
-=======
         policy: Literal["sequential", "tril", "triu", "explicit"] = "sequential",
->>>>>>> af22a9d4
         marginal_kwargs: Mapping[str, Any] = MappingProxyType({}),
         **kwargs: Any,
     ) -> "SpatioTemporalProblem":
