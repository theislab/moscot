from types import MappingProxyType
from typing import Any, Type, Tuple, Union, Literal, Mapping, Optional

from anndata import AnnData

from moscot._types import ScaleCost_t, ProblemStage_t, QuadInitializer_t, SinkhornInitializer_t
from moscot._docs._docs import d
from moscot.problems.base import OTProblem, CompoundProblem  # type: ignore[attr-defined]
from moscot.problems._utils import handle_joint_attr
from moscot.problems.generic._mixins import GenericAnalysisMixin
from moscot.problems.base._compound_problem import B, K

__all__ = ["SinkhornProblem", "GWProblem", "FGWProblem"]


@d.dedent
class SinkhornProblem(CompoundProblem[K, B], GenericAnalysisMixin[K, B]):
    """
    Class for solving linear OT problems.

    Parameters
    ----------
    %(adata)s

    Examples
    --------
    See notebook TODO(@MUCDK) LINK NOTEBOOK for how to use it
    """

    def __init__(self, adata: AnnData, **kwargs: Any):
        super().__init__(adata, **kwargs)

    @d.dedent
    def prepare(
        self,
        key: str,
        joint_attr: Optional[Union[str, Mapping[str, Any]]] = None,
        policy: Literal["sequential", "pairwise", "explicit"] = "sequential",
        **kwargs: Any,
    ) -> "SinkhornProblem[K, B]":
        """
        Prepare the :class:`moscot.problems.generic.SinkhornProblem`.

        Parameters
        ----------
        %(key)s
        %(joint_attr)s
        %(policy)s
        %(marginal_kwargs)s
        %(a)s
        %(b)s
        %(subset)s
        %(reference)s
        %(callback)s
        %(callback_kwargs)s

        Returns
        -------
        :class:`moscot.problems.generic.SinkhornProblem`

        Notes
        -----
        If `a` and `b` are provided `marginal_kwargs` are ignored.
        """
        self.batch_key = key
        if joint_attr is None:
            kwargs["callback"] = "local-pca"
            kwargs["callback_kwargs"] = {**kwargs.get("callback_kwargs", {}), **{"return_linear": True}}
        elif isinstance(joint_attr, str):
            kwargs["xy"] = {
                "x_attr": "obsm",
                "x_key": joint_attr,
                "y_attr": "obsm",
                "y_key": joint_attr,
            }
        elif isinstance(joint_attr, Mapping):
            kwargs["xy"] = joint_attr
        else:
            raise TypeError("TODO")

        xy, kwargs = handle_joint_attr(joint_attr, kwargs)
        return super().prepare(
            key=key,
            policy=policy,
            xy=xy,
            **kwargs,
        )

    def solve(
        self,
        epsilon: Optional[float] = 1e-3,
        tau_a: float = 1.0,
        tau_b: float = 1.0,
        rank: int = -1,
        scale_cost: ScaleCost_t = "mean",
        cost: Literal["SqEuclidean"] = "SqEuclidean",
        power: int = 1,
        batch_size: Optional[int] = None,
        stage: Union[ProblemStage_t, Tuple[ProblemStage_t, ...]] = ("prepared", "solved"),
        initializer: SinkhornInitializer_t = "default",
        initializer_kwargs: Mapping[str, Any] = MappingProxyType({}),
        jit: bool = True,
        threshold: float = 1e-3,
        lse_mode: bool = True,
        norm_error: int = 1,
        inner_iterations: int = 10,
        min_iterations: int = 0,
        max_iterations: int = 2000,
        gamma: float = 10.0,
        gamma_rescale: bool = True,
        device: Optional[Literal["cpu", "gpu", "tpu"]] = None,
        **kwargs: Any,
    ) -> "SinkhornProblem[K,B]":
        """
        Solve optimal transport problems defined in :class:`moscot.problems.generic.SinkhornProblem`.

        Parameters
        ----------
        %(epsilon)s
        %(tau_a)s
        %(tau_b)s
        %(rank)s
        %(scale_cost)s
        %(pointcloud_kwargs)s
        %(stage)s
        %(initializer_lin)s
        %(initializer_kwargs)s
        %(jit)s
        %(sinkhorn_kwargs)s
        %(sinkhorn_lr_kwargs)s
        %(device_solve)

        Returns
        -------
        :class:`moscot.problems.generic.SinkhornProblem`.
        """
        return super().solve(
            epsilon=epsilon,
            tau_a=tau_a,
            tau_b=tau_b,
            rank=rank,
            scale_cost=scale_cost,
            cost=cost,
            power=power,
            batch_size=batch_size,
            stage=stage,
            initializer=initializer,
            initializer_kwargs=initializer_kwargs,
            jit=jit,
            threshold=threshold,
            lse_mode=lse_mode,
            norm_error=norm_error,
            inner_iterations=inner_iterations,
            min_iterations=min_iterations,
            max_iterations=max_iterations,
            gamma=gamma,
            gamma_rescale=gamma_rescale,
            device=device,
            **kwargs,
        )

    @property
    def _base_problem_type(self) -> Type[B]:
        return OTProblem

    @property
    def _valid_policies(self) -> Tuple[str, ...]:
        return "sequential", "pairwise", "explicit"


@d.get_sections(base="GWProblem", sections=["Parameters"])
@d.dedent
class GWProblem(CompoundProblem[K, B], GenericAnalysisMixin[K, B]):
    """
    Class for solving Gromov-Wasserstein problems.

    Parameters
    ----------
    %(adata)s

    Examples
    --------
    See notebook TODO(@MUCDK) LINK NOTEBOOK for how to use it
    """

    def __init__(self, adata: AnnData, **kwargs: Any):
        super().__init__(adata, **kwargs)

    @d.dedent
    def prepare(
        self,
        key: str,
        GW_x: Mapping[str, Any] = MappingProxyType({}),
        GW_y: Mapping[str, Any] = MappingProxyType({}),
        policy: Literal["sequential", "pairwise", "explicit"] = "sequential",
        **kwargs: Any,
    ) -> "GWProblem[K, B]":
        """
        Prepare the :class:`moscot.problems.generic.GWProblem`.

        Parameters
        ----------
        %(key)s
        %(GW_x)s
        %(GW_y)s
        %(policy)s
        %(marginal_kwargs)s
        %(a)s
        %(b)s
        %(subset)s
        %(reference)s
        %(callback)s
        %(callback_kwargs)s

        Returns
        -------
        :class:`moscot.problems.generic.GWProblem`

        Notes
        -----
        If `a` and `b` are provided `marginal_kwargs` are ignored.
        """

        self.batch_key = key
<<<<<<< HEAD
        # TODO(michalk8): refactor
        if not (len(GW_x) and len(GW_y)):
            if "cost_matrices" not in self.obsp:
=======
        # TODO(michalk8): use and
        if len(GW_x) == 0 or len(GW_y) == 0:
            if "cost_matrices" not in self.adata.obsp:
>>>>>>> 14bd69b2
                raise ValueError(
                    "TODO: default location for quadratic loss is `adata.obsp[`cost_matrices`]` \
                        but adata has no key `cost_matrices` in `obsp`."
                )

        for z in [GW_x, GW_y]:
            if not len(z):
                # TODO(michalk8): refactor me
                z = dict(z)
                z.setdefault("attr", "obsp")
                z.setdefault("key", "cost_matrices")
                z.setdefault("loss", "SqEuclidean")
                z.setdefault("tag", "cost")
                z.setdefault("loss_kwargs", {})

        return super().prepare(
            key=key,
            x=GW_x,
            y=GW_y,
            policy=policy,
            **kwargs,
        )

    @d.dedent
    def solve(
        self,
        epsilon: Optional[float] = 1e-3,
        tau_a: float = 1.0,
        tau_b: float = 1.0,
        rank: int = -1,
        scale_cost: ScaleCost_t = "mean",
        cost: Literal["SqEuclidean"] = "SqEuclidean",
        power: int = 1,
        batch_size: Optional[int] = None,
        stage: Union[ProblemStage_t, Tuple[ProblemStage_t, ...]] = ("prepared", "solved"),
        initializer: QuadInitializer_t = None,
        initializer_kwargs: Mapping[str, Any] = MappingProxyType({}),
        jit: bool = True,
        lse_mode: bool = True,
        norm_error: int = 1,
        inner_iterations: int = 10,
        min_iterations: int = 5,
        max_iterations: int = 50,
        threshold: float = 1e-3,
        warm_start: Optional[bool] = None,
        gamma: float = 10.0,
        gamma_rescale: bool = True,
        gw_unbalanced_correction: bool = True,
        ranks: Union[int, Tuple[int, ...]] = -1,
        tolerances: Union[float, Tuple[float, ...]] = 1e-2,
        device: Optional[Literal["cpu", "gpu", "tpu"]] = None,
        **kwargs: Any,
    ) -> "GWProblem[K,B]":
        """
        Solve optimal transport problems defined in :class:`moscot.problems.generic.GWProblem`.

        Parameters
        ----------
        %(epsilon)s
        %(tau_a)s
        %(tau_b)s
        %(rank)s
        %(scale_cost)s
        %(pointcloud_kwargs)s
        %(stage)s
        %(initializer_quad)s
        %(initializer_kwargs)s
        %(gw_kwargs)s
        %(sinkhorn_lr_kwargs)s
        %(gw_lr_kwargs)s
        %(device_solve)s

        Returns
        -------
        :class:`moscot.problems.generic.GWProblem`.
        """
        return super().solve(
            epsilon=epsilon,
            tau_a=tau_a,
            tau_b=tau_b,
            rank=rank,
            scale_cost=scale_cost,
            cost=cost,
            power=power,
            batch_size=batch_size,
            stage=stage,
            initializer=initializer,
            initializer_kwargs=initializer_kwargs,
            jit=jit,
            lse_mode=lse_mode,
            norm_error=norm_error,
            inner_iterations=inner_iterations,
            min_iterations=min_iterations,
            max_iterations=max_iterations,
            threshold=threshold,
            warm_start=warm_start,
            gamma=gamma,
            gamma_rescale=gamma_rescale,
            gw_unbalanced_correction=gw_unbalanced_correction,
            ranks=ranks,
            tolerances=tolerances,
            device=device,
            **kwargs,
        )

    @property
    def _base_problem_type(self) -> Type[B]:
        return OTProblem

    @property
    def _valid_policies(self) -> Tuple[str, ...]:
        return "sequential", "pairwise", "explicit"


@d.dedent
class FGWProblem(GWProblem[K, B]):
    """
    Class for solving Fused Gromov-Wasserstein problems.

    Parameters
    ----------
    %(adata)s

    Examples
    --------
    See notebook TODO(@MUCDK) LINK NOTEBOOK for how to use it
    """

    @d.dedent
    def prepare(
        self,
        key: str,
        joint_attr: Optional[Union[str, Mapping[str, Any]]] = None,
        GW_x: Mapping[str, Any] = MappingProxyType({}),
        GW_y: Mapping[str, Any] = MappingProxyType({}),
        policy: Literal["sequential", "pairwise", "explicit"] = "sequential",
        **kwargs: Any,
    ) -> "FGWProblem[K, B]":
        """
        Prepare the :class:`moscot.problems.generic.FGWProblem`.

        Parameters
        ----------
        %(key)s
        %(joint_attr)s
        %(GW_x)s
        %(GW_y)s
        %(policy)s
        %(marginal_kwargs)s
        %(a)s
        %(b)s
        %(subset)s
        %(reference)s
        %(callback)s
        %(callback_kwargs)s

        Returns
        -------
        :class:`moscot.problems.generic.FGWProblem`

        Notes
        -----
        If `a` and `b` are provided `marginal_kwargs` are ignored.
        """
        xy, kwargs = handle_joint_attr(joint_attr, kwargs)
        return super().prepare(key=key, GW_x=GW_x, GW_y=GW_y, xy=xy, policy=policy, **kwargs)

    @d.dedent
    def solve(
        self,
        alpha: Optional[float] = 0.5,
        epsilon: Optional[float] = 1e-3,
        tau_a: float = 1.0,
        tau_b: float = 1.0,
        rank: int = -1,
        scale_cost: ScaleCost_t = "mean",
        cost: Literal["SqEuclidean"] = "SqEuclidean",
        power: int = 1,
        batch_size: Optional[int] = None,
        stage: Union[ProblemStage_t, Tuple[ProblemStage_t, ...]] = ("prepared", "solved"),
        initializer: QuadInitializer_t = None,
        initializer_kwargs: Mapping[str, Any] = MappingProxyType({}),
        jit: bool = True,
        lse_mode: bool = True,
        norm_error: int = 1,
        inner_iterations: int = 10,
        min_iterations: int = 5,
        max_iterations: int = 50,
        threshold: float = 1e-3,
        warm_start: Optional[bool] = None,
        gamma: float = 10.0,
        gamma_rescale: bool = True,
        gw_unbalanced_correction: bool = True,
        ranks: Union[int, Tuple[int, ...]] = -1,
        tolerances: Union[float, Tuple[float, ...]] = 1e-2,
        device: Optional[Literal["cpu", "gpu", "tpu"]] = None,
    ) -> "FGWProblem[K,B]":
        """
        Solve optimal transport problems defined in :class:`moscot.problems.generic.FGWProblem`.

        Parameters
        ----------
        %(alpha)s
        %(epsilon)s
        %(tau_a)s
        %(tau_b)s
        %(rank)s
        %(scale_cost)s
        %(pointcloud_kwargs)s
        %(stage)s
        %(initializer_quad)s
        %(initializer_kwargs)s
        %(gw_kwargs)s
        %(sinkhorn_lr_kwargs)s
        %(gw_lr_kwargs)s
        %(device_solve)s

        Returns
        -------
        :class:`moscot.problems.generic.FGWProblem`.
        """
        return super().solve(
            alpha=alpha,
            epsilon=epsilon,
            tau_a=tau_a,
            tau_b=tau_b,
            rank=rank,
            scale_cost=scale_cost,
            cost=cost,
            power=power,
            batch_size=batch_size,
            stage=stage,
            initializer=initializer,
            initializer_kwargs=initializer_kwargs,
            jit=jit,
            lse_mode=lse_mode,
            norm_error=norm_error,
            inner_iterations=inner_iterations,
            min_iterations=min_iterations,
            max_iterations=max_iterations,
            threshold=threshold,
            warm_start=warm_start,
            gamma=gamma,
            gamma_rescale=gamma_rescale,
            gw_unbalanced_correction=gw_unbalanced_correction,
            ranks=ranks,
            tolerances=tolerances,
            device=device,
        )<|MERGE_RESOLUTION|>--- conflicted
+++ resolved
@@ -222,15 +222,9 @@
         """
 
         self.batch_key = key
-<<<<<<< HEAD
-        # TODO(michalk8): refactor
-        if not (len(GW_x) and len(GW_y)):
-            if "cost_matrices" not in self.obsp:
-=======
         # TODO(michalk8): use and
         if len(GW_x) == 0 or len(GW_y) == 0:
             if "cost_matrices" not in self.adata.obsp:
->>>>>>> 14bd69b2
                 raise ValueError(
                     "TODO: default location for quadratic loss is `adata.obsp[`cost_matrices`]` \
                         but adata has no key `cost_matrices` in `obsp`."
