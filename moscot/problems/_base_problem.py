--- conflicted
+++ resolved
@@ -8,11 +8,7 @@
 from anndata import AnnData
 import scanpy as sc
 
-<<<<<<< HEAD
-=======
 from moscot._docs import d
-from moscot.backends.ott import SinkhornSolver
->>>>>>> 5a9360dc
 from moscot.solvers._output import BaseSolverOutput
 from moscot.problems._anndata import AnnDataPointer
 from moscot.solvers._base_solver import ProblemKind
@@ -24,16 +20,12 @@
 @d.get_sections(base="BaseProblem", sections=["Parameters", "Raises"])
 @d.dedent
 class BaseProblem(ABC):
-<<<<<<< HEAD
-    def __init__(self, adata: AnnData):
-=======
     """
     Problem base class handling one optimal transport subproblem.
 
     Parameters
     ----------
     %(adata)s
-    %(solver)s
 
     Raises
     ------
@@ -46,14 +38,13 @@
     def __init__(
         self,
         adata: AnnData,
-        solver: Optional[BaseSolver] = None,
     ):
+        # TODO(michalk8): remove this
         if getattr(adata, "n_obs") == 0:
             raise ValueError("TODO: `adata` has no observations.")
         if getattr(adata, "n_vars") == 0:
             raise ValueError("TODO: `adata` has no variables.")
 
->>>>>>> 5a9360dc
         self._adata = adata
         self._problem_kind: Optional[ProblemKind] = None
 
@@ -64,14 +55,6 @@
     @abstractmethod
     def solve(self, *args: Any, **kwargs: Any) -> "BaseProblem":
         pass
-
-    @property
-    def _problem_kind(self) -> Optional[ProblemKind]:
-        return self._problem_kind
-
-    @_problem_kind.setter
-    def _problem_kind(self, value: ProblemKind) -> None:
-        self._problem_kind = ProblemKind(value)
 
     @property
     def adata(self) -> AnnData:
@@ -112,6 +95,7 @@
 
         return data / total if normalize else data
 
+    # TODO(michalk8): move to OTPRoblem
     @staticmethod
     def _get_or_create_marginal(adata: AnnData, data: Optional[Union[str, npt.ArrayLike]] = None) -> npt.ArrayLike:
         if data is None:
@@ -124,12 +108,9 @@
         return data
 
 
-<<<<<<< HEAD
-class OTProblem(BaseProblem):
-=======
 @d.get_sections(base="GeneralProblem", sections=["Parameters", "Raises"])
 @d.dedent
-class GeneralProblem(BaseProblem):
+class OTProblem(BaseProblem):
     """
     Problem class handling one optimal transport subproblem.
 
@@ -137,22 +118,19 @@
     ----------
     %(adata_x)s
     %(adata_y)s
-    %(solver)s
     %(source)s
     %(target)s
-    kwargs
-        Keyword arguments of :class:`moscot.problems.BaseProblem`
 
     Raises
     ------
         %(BaseProblem.raises)s
     """
 
->>>>>>> 5a9360dc
     def __init__(
         self,
         adata_x: AnnData,
         adata_y: Optional[AnnData] = None,
+        *,
         source: Any = "src",
         target: Any = "tgt",
     ):
