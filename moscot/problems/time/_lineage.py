--- conflicted
+++ resolved
@@ -222,11 +222,7 @@
             return None
         df_list = [
             pd.DataFrame(
-<<<<<<< HEAD
-                np.array(problem.solution.potentials[0]), index=problem.adata_src.obs_names, columns=["cell_cost_source"]  # type: ignore[union-attr] # noqa: E501
-=======
-                np.array(np.abs(problem.solution.potentials[0])), index=problem.adata.obs.index, columns=["cell_cost_source"]  # type: ignore[union-attr, arg-type] # noqa: E501
->>>>>>> da3c194b
+                np.array(np.abs(problem.solution.potentials[0])), index=problem.adata_src.obs_names, columns=["cell_cost_source"]  # type: ignore[union-attr, arg-type] # noqa: E501
             )
             for problem in self.problems.values()
         ]
@@ -260,11 +256,7 @@
         df_list.extend(
             [
                 pd.DataFrame(
-<<<<<<< HEAD
-                    np.array(problem.solution.potentials[1]), index=problem.adata_tgt.obs_names, columns=["cell_cost_target"]  # type: ignore[union-attr] # noqa: E501
-=======
-                    np.array(np.abs(problem.solution.potentials[1])), index=problem._adata_y.obs.index, columns=["cell_cost_target"]  # type: ignore[union-attr, arg-type] # noqa: E501
->>>>>>> da3c194b
+                    np.array(np.abs(problem.solution.potentials[1])), index=problem.adata_tgt.obs_names, columns=["cell_cost_target"]  # type: ignore[union-attr, arg-type] # noqa: E501
                 )
                 for problem in self.problems.values()
             ]
