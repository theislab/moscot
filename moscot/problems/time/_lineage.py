--- conflicted
+++ resolved
@@ -84,18 +84,12 @@
             If `time_key` is not in :attr:`anndata.AnnData.obs`.
         KeyError
             If `joint_attr` is a string and cannot be found in :attr:`anndata.AnnData.obsm`.
-<<<<<<< HEAD
-        """
-        # TODO(michalk8): make a property + sanity checks?
-        self._temporal_key = time_key
-=======
 
         Notes
         -----
         If `a` and `b` are provided `marginal_kwargs` are ignored.
         """
         self.temporal_key = time_key
->>>>>>> 3f5430fa
         if joint_attr is None:
             if "callback" not in kwargs:
                 kwargs["callback"] = "local-pca"
