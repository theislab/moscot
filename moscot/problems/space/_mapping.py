--- conflicted
+++ resolved
@@ -76,20 +76,11 @@
         self,
         alpha: Optional[float] = 0.5,
         epsilon: Optional[float] = 1e-3,
-<<<<<<< HEAD
-        rank: Optional[int] = None,
-=======
->>>>>>> 40340e34
         scale_cost: str = "mean",
         **kwargs: Any,
     ) -> "MappingProblem":
         """Solve method."""
-<<<<<<< HEAD
-        rank = -1 if rank is None else rank
-        return super().solve(alpha=alpha, epsilon=epsilon, rank=rank, scale_cost=scale_cost, **kwargs)
-=======
         return super().solve(alpha=alpha, epsilon=epsilon, scale_cost=scale_cost, **kwargs)
->>>>>>> 40340e34
 
     @property
     def adata_sc(self) -> AnnData:
