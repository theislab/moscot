--- conflicted
+++ resolved
@@ -107,14 +107,6 @@
         if self.filtered_vars is not None:
             xy, kwargs = handle_joint_attr(joint_attr, kwargs)
             kwargs["xy"] = xy
-<<<<<<< HEAD
-            # if joint_attr is not None:
-            #    kwargs["xy"] = joint_attr
-            # else:
-            #    kwargs["callback"] = "local-pca"
-            #    kwargs["callback_kwargs"] = {**kwargs.get("callback_kwargs", {}), **{"return_linear": True}}
-=======
->>>>>>> af22a9d4
         return super().prepare(x=x, y=y, policy="external_star", key=batch_key, **kwargs)
 
     @d.dedent
