--- conflicted
+++ resolved
@@ -4,12 +4,8 @@
 from moscot._types import ScaleCost_t, ProblemStage_t, QuadInitializer_t
 from moscot._docs._docs import d
 from moscot._constants._key import Key
-<<<<<<< HEAD
 from moscot.problems._utils import handle_joint_attr
-from moscot._constants._constants import Policy, ScaleCost
-=======
 from moscot._constants._constants import Policy
->>>>>>> 0da3fcc6
 from moscot.problems.space._mixins import SpatialAlignmentMixin
 from moscot.problems.base._base_problem import OTProblem
 from moscot.problems.base._compound_problem import B, K, CompoundProblem
@@ -38,13 +34,8 @@
         self,
         batch_key: str,
         spatial_key: str = Key.obsm.spatial,
-<<<<<<< HEAD
         joint_attr: Optional[Union[str, Mapping[str, Any]]] = None,
         policy: Literal[Policy.SEQUENTIAL, Policy.STAR] = Policy.SEQUENTIAL,
-=======
-        joint_attr: Optional[Mapping[str, Any]] = None,
-        policy: Literal["sequential", "star"] = "sequential",
->>>>>>> 0da3fcc6
         reference: Optional[str] = None,
         **kwargs: Any,
     ) -> "AlignmentProblem[K, B]":
@@ -72,17 +63,9 @@
         self.batch_key = batch_key
 
         x = y = {"attr": "obsm", "key": self.spatial_key, "tag": "point_cloud"}
-<<<<<<< HEAD
 
         xy, kwargs = handle_joint_attr(joint_attr, kwargs)
         return super().prepare(x=x, y=y, xy=xy, policy=policy, key=batch_key, reference=reference, **kwargs)
-=======
-        if joint_attr is None:
-            kwargs["callback"] = "local-pca"
-            kwargs["callback_kwargs"] = {**kwargs.get("callback_kwargs", {}), **{"return_linear": True}}
-
-        return super().prepare(x=x, y=y, xy=joint_attr, policy=policy, key=batch_key, reference=reference, **kwargs)
->>>>>>> 0da3fcc6
 
     @d.dedent
     def solve(
