--- conflicted
+++ resolved
@@ -16,12 +16,8 @@
 
 from anndata import AnnData
 
-<<<<<<< HEAD
-from moscot._types import ArrayLike, Str_Dict_t
+from moscot._types import ArrayLike, Str_Dict_t, Device_t
 from moscot._logging import logger
-=======
-from moscot._types import Device_t, ArrayLike, Str_Dict_t
->>>>>>> 4ae954d9
 from moscot._docs._docs import d
 from moscot.problems.base import AnalysisMixin  # type: ignore[attr-defined]
 from moscot._constants._key import Key
