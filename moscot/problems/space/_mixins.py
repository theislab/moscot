from typing import Any, Dict, List, Tuple, Union, Mapping, Callable, Optional, Sequence, TYPE_CHECKING
from itertools import chain

from networkx import NetworkXNoPath
from scipy.stats import pearsonr, spearmanr
from scipy.linalg import svd
from scipy.sparse import issparse
from typing_extensions import Literal
from scipy.sparse.linalg import LinearOperator
import pandas as pd

import numpy as np

from anndata import AnnData

from moscot._docs import d
from moscot._types import ArrayLike, Str_Dict_t
from moscot.problems.base import AnalysisMixin  # type: ignore[attr-defined]
<<<<<<< HEAD
from moscot.problems._plotting import _heatmap
=======
from moscot.backends.ott._output import Device_t
>>>>>>> 41746d79
from moscot._constants._constants import CorrMethod, AlignmentMode, AggregationMode
from moscot.problems.base._mixins import AnalysisMixinProtocol
from moscot.problems._subset_policy import StarPolicy
from moscot.problems.base._compound_problem import B, K


class SpatialAlignmentMixinProtocol(AnalysisMixinProtocol[K, B]):
    """Protocol class."""

    spatial_key: Optional[str]
    _spatial_key: Optional[str]
    batch_key: Optional[str]

    def _subset_spatial(self: "SpatialAlignmentMixinProtocol[K, B]", k: K) -> ArrayLike:
        ...

    def _interpolate_scheme(
        self: "SpatialAlignmentMixinProtocol[K, B]",
        reference: K,
        mode: Literal["warp", "affine"],
    ) -> Tuple[Dict[K, ArrayLike], Optional[Dict[K, Optional[ArrayLike]]]]:
        ...

    def _affine(tmap: LinearOperator, tgt: ArrayLike, src: ArrayLike) -> Tuple[ArrayLike, ArrayLike]:
        ...

    def _warp(tmap: LinearOperator, _: ArrayLike, src: ArrayLike) -> Tuple[ArrayLike, None]:
        ...

    def _cell_transition(  # TODO(@MUCDK) think about removing _cell_transition_non_online
        self: AnalysisMixinProtocol[K, B],
        online: bool,
        *args: Any,
        **kwargs: Any,
    ) -> pd.DataFrame:
        ...


class SpatialMappingMixinProtocol(AnalysisMixinProtocol[K, B]):
    """Protocol class."""

    adata_sc: AnnData
    adata_sp: AnnData
    batch_key: Optional[str]

    def _filter_vars(
        self: "SpatialMappingMixinProtocol[K, B]",
        var_names: Optional[Sequence[str]] = None,
    ) -> Optional[List[str]]:
        ...

    def _cell_transition(  # TODO(@MUCDK) think about removing _cell_transition_non_online
        self: AnalysisMixinProtocol[K, B],
        online: bool,
        *args: Any,
        **kwargs: Any,
    ) -> pd.DataFrame:
        ...


class SpatialAlignmentMixin(AnalysisMixin[K, B]):
    """Spatial alignment mixin class."""

    def __init__(self, *args: Any, **kwargs: Any) -> None:
        super().__init__(*args, **kwargs)
        self._spatial_key: Optional[str] = None
        self._batch_key: Optional[str] = None

    def _interpolate_scheme(
        self: SpatialAlignmentMixinProtocol[K, B],
        reference: K,
        mode: Literal["warp", "affine"],
    ) -> Tuple[Dict[K, ArrayLike], Optional[Dict[K, Optional[ArrayLike]]]]:
        """Scheme for interpolation."""

        # TODO(giovp): error message for star policy
        # get reference
        src = self._subset_spatial(reference)
        transport_maps: Dict[K, ArrayLike] = {reference: src}
        transport_metadata: Dict[K, Optional[ArrayLike]] = {}
        if mode == "affine":
            # TODO(michalk8): why the diag?
            src -= src.mean(0)
            transport_metadata = {reference: np.diag((1, 1))}  # 2d data

        # get policy
        full_steps = self._policy._graph
        starts = set(chain.from_iterable(full_steps)) - set(reference)  # type: ignore[arg-type]
        fwd_steps, bwd_steps = {}, {}
        for start in starts:
            try:
                fwd_steps[(start, reference)] = self._policy.plan(start=start, end=reference)
            except NetworkXNoPath:
                bwd_steps[(reference, start)] = self._policy.plan(start=reference, end=start)

        if mode == "affine":  # TODO(@MUCDK): infer correct types
            _transport: Callable[
                [LinearOperator, ArrayLike, ArrayLike], Tuple[ArrayLike, Optional[ArrayLike]]
            ] = self._affine  # type: ignore[assignment]
        else:
            _transport = self._warp  # type: ignore[assignment]

        if len(fwd_steps):
            for (start, _), path in fwd_steps.items():
                tmap = self._interpolate_transport(path=path, scale_by_marginals=True, forward=True)
                transport_maps[start], transport_metadata[start] = _transport(tmap, self._subset_spatial(start), src)

        if len(bwd_steps):
            for (_, end), path in bwd_steps.items():
                tmap = self._interpolate_transport(path=path, scale_by_marginals=True, forward=False)
                transport_maps[end], transport_metadata[end] = _transport(tmap.T, self._subset_spatial(end), src)

        if mode == "affine":
            return transport_maps, transport_metadata
        return transport_maps, None

    @d.dedent
    def align(
        self: SpatialAlignmentMixinProtocol[K, B],
        reference: K,
        mode: Literal["warp", "affine"] = AlignmentMode.WARP,  # type: ignore[assignment]
        inplace: bool = True,
    ) -> Optional[Union[ArrayLike, Tuple[ArrayLike, Optional[Dict[K, Optional[ArrayLike]]]]]]:
        """
        Align spatial data.

        Parameters
        ----------
        reference
            Reference key.
        mode
            Alignment mode:
            - "warp": warp the data to the reference.
            - "affine": align the data to the reference using affine transformation.

        %(inplace)s

        Returns
        -------
        %(alignment_mixin_returns)s
        """
        if reference not in self._policy._cat:
            raise ValueError(f"`reference: {reference}` not in policy categories: {self._policy._cat}.")
        if isinstance(self._policy, StarPolicy):
            if reference != self._policy.reference:
                raise ValueError(f"Invalid `reference: {reference}` for `policy='star'`.")
        aligned_maps, aligned_metadata = self._interpolate_scheme(reference=reference, mode=mode)
        aligned_basis = np.vstack([aligned_maps[k] for k in self._policy._cat])
        mode = AlignmentMode(mode)  # type: ignore[assignment]
        if mode == "affine":
            if not inplace:
                return aligned_basis, aligned_metadata
            if self.spatial_key not in self.adata.uns:
                self.adata.uns[self.spatial_key] = {}
            self.adata.uns[self.spatial_key]["alignment_metadata"] = aligned_metadata
        if not inplace:
            return aligned_basis
        self.adata.obsm[f"{self.spatial_key}_{mode}"] = aligned_basis

    def _subset_spatial(self: SpatialAlignmentMixinProtocol[K, B], k: K) -> ArrayLike:
        return self.adata[self.adata.obs[self._policy._subset_key] == k].obsm[self.spatial_key].copy()

    @d.dedent
    def cell_transition(
        self: SpatialAlignmentMixinProtocol[K, B],
<<<<<<< HEAD
        slice: K,
        reference: K,
        slice_cells: Str_Dict_t,
        reference_cells: Str_Dict_t,
=======
        source: K,
        target: K,
        source_annotation: Filter_t,
        target_annotation: Filter_t,
>>>>>>> 41746d79
        forward: bool = False,  # return value will be row-stochastic if forward=True, else column-stochastic
        aggregation_mode: Literal["annotation", "cell"] = AggregationMode.ANNOTATION,  # type: ignore[assignment]
        online: bool = False,
        batch_size: Optional[int] = None,
        normalize: bool = True,
        plot: bool = True,
        **kwargs: Any,
    ) -> pd.DataFrame:
        """Partly copy from other cell_transitions."""
        if TYPE_CHECKING:
            assert isinstance(self.batch_key, str)

        tm = self._cell_transition(
            key=self.batch_key,
            source_key=source,
            target_key=target,
            source_annotation=source_annotation,
            target_annotation=target_annotation,
            forward=forward,
            aggregation_mode=AggregationMode(aggregation_mode),
            online=online,
            other_key=None,
            other_adata=None,
            batch_size=batch_size,
            normalize=normalize,
        )
        if plot:
            return _heatmap(
                row_adata=self.adata,
                col_adata=self.adata,
                transition_matrix=tm,
                row_annotation=slice_cells if isinstance(slice_cells, str) else list(slice_cells.keys())[0],
                col_annotation=reference_cells if isinstance(reference_cells, str) else list(reference_cells.keys())[0],
                row_annotation_suffix=f" {slice}",
                col_annotation_suffix=f" {reference}",
                **kwargs,
            )
        return tm

    @property
    def spatial_key(self) -> Optional[str]:
        """Return spatial key."""
        return self._spatial_key

    @spatial_key.setter
    def spatial_key(self: SpatialAlignmentMixinProtocol[K, B], value: Optional[str]) -> None:
        if value is not None and value not in self.adata.obsm:
            raise KeyError(f"TODO: {value} not found in `adata.obsm`.")
        # TODO(@MUCDK) check data type -> which ones do we allow
        self._spatial_key = value

    @property
    def batch_key(self) -> Optional[str]:
        """Return batch key."""
        return self._batch_key

    @batch_key.setter
    def batch_key(self, value: Optional[str]) -> None:
        if value is not None and value not in self.adata.obs:
            raise KeyError(f"{value} not in `adata.obs`.")
        self._batch_key = value

    @staticmethod
    def _affine(tmap: LinearOperator, tgt: ArrayLike, src: ArrayLike) -> Tuple[ArrayLike, ArrayLike]:
        """Affine transformation."""
        tgt -= tgt.mean(0)
        H = tgt.T.dot(tmap.dot(src))
        U, _, Vt = svd(H)
        R = Vt.T.dot(U.T)
        tgt = R.dot(tgt.T).T
        return tgt, R

    @staticmethod
    def _warp(tmap: LinearOperator, _: ArrayLike, src: ArrayLike) -> Tuple[ArrayLike, None]:
        """Warp transformation."""
        return tmap.dot(src), None


class SpatialMappingMixin(AnalysisMixin[K, B]):
    """Spatial mapping analysis mixin class."""

    def __init__(self, *args: Any, **kwargs: Any) -> None:
        super().__init__(*args, **kwargs)
        self._batch_key: Optional[str] = None

    def _filter_vars(
        self: SpatialMappingMixinProtocol[K, B],
        var_names: Optional[Sequence[str]] = None,
    ) -> Optional[List[str]]:
        """Filter variables for Sinkhorn term."""
        vars_sc = set(self.adata_sc.var_names)  # TODO: allow alternative gene symbol by passing var_key
        vars_sp = set(self.adata_sp.var_names)
        _var_names = set(var_names) if var_names is not None else None
        if _var_names is None:
            _var_names = vars_sp.intersection(vars_sc)
            if len(_var_names):
                return list(_var_names)
            raise ValueError("`adata_sc` and `adata_sp` do not share `var_names`. Input valid `var_names`.")
        if not len(_var_names):
            return None
        if _var_names.issubset(vars_sc) and _var_names.issubset(vars_sp):
            return list(_var_names)
        raise ValueError("Some `var_names` ares missing in either `adata_sc` or `adata_sp`.")

    def correlate(
        self: SpatialMappingMixinProtocol[K, B],
        var_names: Optional[List[str]] = None,
        corr_method: Literal["pearson", "spearman"] = CorrMethod.PEARSON,  # type: ignore[assignment]
    ) -> Mapping[Tuple[K, K], pd.Series]:
        """
        Calculate correlation between true and predicted gene expression.

        Parameters
        ----------
        var_names
            List of variable names.
        corr_method
            Correlation method:
            - "pearson": Pearson correlation.
            - "spearman": Spearman correlation

        Returns
        -------
        :class:`pandas.DataFrame` with correlation results.
        """
        var_sc = self._filter_vars(var_names)
        if var_sc is None or not len(var_sc):
            raise ValueError("No overlapping `var_names` between ` adata_sc` and `adata_sp`.")
        corr_method = CorrMethod(corr_method)  # type: ignore[assignment]
        if corr_method == CorrMethod.PEARSON:  # type: ignore[comparison-overlap]
            cor = pearsonr
        elif corr_method == CorrMethod.SPEARMAN:  # type: ignore[comparison-overlap]
            cor = spearmanr
        else:
            raise NotImplementedError("TODO: `corr_method` must be `pearson` or `spearman`.")
        corr_dic = {}
        gexp_sc = self.adata_sc[:, var_sc].X if not issparse(self.adata_sc.X) else self.adata_sc[:, var_sc].X.A
        for key, val in self.solutions.items():
            index_obs: List[Union[bool, int]] = (
                self.adata_sp.obs[self._policy._subset_key] == key[0]
                if self._policy._subset_key is not None
                else np.arange(self.adata_sp.shape[0])
            )
            gexp_sp = self.adata_sp[index_obs, var_sc].X
            if issparse(gexp_sp):
                # TODO(giovp): in future, logg if too large
                gexp_sp = gexp_sp.A
            gexp_pred_sp = val.pull(gexp_sc, scale_by_marginals=True)
            corr_val = [cor(gexp_pred_sp[:, gi], gexp_sp[:, gi])[0] for gi, _ in enumerate(var_sc)]
            corr_dic[key] = pd.Series(corr_val, index=var_sc)

        return corr_dic

    def impute(
        self: SpatialMappingMixinProtocol[K, B],
        var_names: Optional[Sequence[Any]] = None,
        device: Optional[Device_t] = None,
    ) -> AnnData:
        """
        Impute expression of specific genes.

        Parameters
        ----------
        None

        Returns
        -------
        :class:`anndata.AnnData` with imputed gene expression values.
        """
        if var_names is None:
            var_names = self.adata_sc.var_names
        gexp_sc = self.adata_sc[:, var_names].X if not issparse(self.adata_sc.X) else self.adata_sc[:, var_names].X.A
        pred_list = [
            val.to(device=device).pull(gexp_sc, scale_by_marginals=True)
            if device is not None
            else val.pull(gexp_sc, scale_by_marginals=True)
            for val in self.solutions.values()
        ]
        adata_pred = AnnData(np.nan_to_num(np.vstack(pred_list), nan=0.0, copy=False))
        adata_pred.obs_names = self.adata_sp.obs_names.copy()
        adata_pred.var_names = var_names
        return adata_pred

    @d.dedent
    def cell_transition(
        self: SpatialMappingMixinProtocol[K, B],
<<<<<<< HEAD
        batch: K,
        spatial_cells: Str_Dict_t,
        sc_cells: Str_Dict_t,
=======
        source: K,
        spatial_annotation: Filter_t,
        sc_annotation: Filter_t,
>>>>>>> 41746d79
        forward: bool = False,  # return value will be row-stochastic if forward=True, else column-stochastic
        aggregation_mode: Literal["annotation", "cell"] = AggregationMode.ANNOTATION,  # type: ignore[assignment]
        online: bool = False,
        batch_size: Optional[int] = None,
        normalize: bool = True,
        plot: bool = True,
        **kwargs: Any,
    ) -> pd.DataFrame:
        """Compute cell transition."""
        if TYPE_CHECKING:
            assert self.batch_key is not None
        tm = self._cell_transition(
            key=self.batch_key,
            source_key=source,
            target_key=None,
            source_annotation=spatial_annotation,
            target_annotation=sc_annotation,
            forward=forward,
            aggregation_mode=AggregationMode(aggregation_mode),
            online=online,
            other_key=None,
            other_adata=self.adata_sc,
            batch_size=batch_size,
            normalize=normalize,
        )
        if plot:
            return _heatmap(
                row_adata=self.adata,
                col_adata=self.adata_sc,
                transition_matrix=tm,
                row_annotation=spatial_cells if isinstance(spatial_cells, str) else list(spatial_cells.keys())[0],
                col_annotation=sc_cells if isinstance(sc_cells, str) else list(sc_cells.keys())[0],
                row_annotation_suffix=f" {batch}",
                col_annotation_suffix="",
                **kwargs,
            )
        return tm

    @property
    def batch_key(self) -> Optional[str]:
        """Return batch key."""
        return self._batch_key

    @batch_key.setter
    def batch_key(self, value: Optional[str]) -> None:
        if value is not None and value not in self.adata.obs:
            raise KeyError(f"{value} not in `adata.obs`.")
        self._batch_key = value<|MERGE_RESOLUTION|>--- conflicted
+++ resolved
@@ -16,11 +16,9 @@
 from moscot._docs import d
 from moscot._types import ArrayLike, Str_Dict_t
 from moscot.problems.base import AnalysisMixin  # type: ignore[attr-defined]
-<<<<<<< HEAD
+
 from moscot.problems._plotting import _heatmap
-=======
 from moscot.backends.ott._output import Device_t
->>>>>>> 41746d79
 from moscot._constants._constants import CorrMethod, AlignmentMode, AggregationMode
 from moscot.problems.base._mixins import AnalysisMixinProtocol
 from moscot.problems._subset_policy import StarPolicy
@@ -186,17 +184,10 @@
     @d.dedent
     def cell_transition(
         self: SpatialAlignmentMixinProtocol[K, B],
-<<<<<<< HEAD
-        slice: K,
-        reference: K,
-        slice_cells: Str_Dict_t,
-        reference_cells: Str_Dict_t,
-=======
         source: K,
         target: K,
         source_annotation: Filter_t,
         target_annotation: Filter_t,
->>>>>>> 41746d79
         forward: bool = False,  # return value will be row-stochastic if forward=True, else column-stochastic
         aggregation_mode: Literal["annotation", "cell"] = AggregationMode.ANNOTATION,  # type: ignore[assignment]
         online: bool = False,
@@ -383,15 +374,9 @@
     @d.dedent
     def cell_transition(
         self: SpatialMappingMixinProtocol[K, B],
-<<<<<<< HEAD
-        batch: K,
-        spatial_cells: Str_Dict_t,
-        sc_cells: Str_Dict_t,
-=======
         source: K,
         spatial_annotation: Filter_t,
         sc_annotation: Filter_t,
->>>>>>> 41746d79
         forward: bool = False,  # return value will be row-stochastic if forward=True, else column-stochastic
         aggregation_mode: Literal["annotation", "cell"] = AggregationMode.ANNOTATION,  # type: ignore[assignment]
         online: bool = False,
