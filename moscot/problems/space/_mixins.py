--- conflicted
+++ resolved
@@ -120,33 +120,25 @@
                 bwd_steps[(reference, start)] = self._policy.plan(start=reference, end=start)
 
         if mode == AlignmentMode.AFFINE:
-            transport = self._affine
+            _transport = self._affine
         elif mode == AlignmentMode.WARP:
-            transport = self._warp
+            _transport = self._warp
         else:
             raise NotImplementedError("TODO")
 
         if len(fwd_steps):
             for (start, _), path in fwd_steps.items():
                 tmap = self._interpolate_transport(path=path, scale_by_marginals=True, forward=True)
-<<<<<<< HEAD
                 transport_maps[start], transport_metadata[start] = _transport(
                     tmap, self._subset_spatial(start, spatial_key=spatial_key), src
                 )
-=======
-                transport_maps[start], transport_metadata[start] = transport(tmap, self._subset_spatial(start), src)
->>>>>>> 4ae954d9
 
         if len(bwd_steps):
             for (_, end), path in bwd_steps.items():
                 tmap = self._interpolate_transport(path=path, scale_by_marginals=True, forward=False)
-<<<<<<< HEAD
                 transport_maps[end], transport_metadata[end] = _transport(
                     tmap.T, self._subset_spatial(end, spatial_key=spatial_key), src
                 )
-=======
-                transport_maps[end], transport_metadata[end] = transport(tmap.T, self._subset_spatial(end), src)
->>>>>>> 4ae954d9
 
         if mode == "affine":
             return transport_maps, transport_metadata
@@ -156,12 +148,8 @@
     def align(
         self: SpatialAlignmentMixinProtocol[K, B],
         reference: K,
-<<<<<<< HEAD
-        mode: Literal["warp", "affine"] = AlignmentMode.WARP,  # type: ignore[assignment]
+        mode: Literal["warp", "affine"] = "warp",
         spatial_key: Optional[str] = None,
-=======
-        mode: Literal["warp", "affine"] = "warp",
->>>>>>> 4ae954d9
         inplace: bool = True,
     ) -> Optional[Union[ArrayLike, Tuple[ArrayLike, Optional[Dict[K, Optional[ArrayLike]]]]]]:
         """
@@ -186,19 +174,12 @@
         mode = AlignmentMode(mode)
         if reference not in self._policy._cat:
             raise ValueError(f"`reference: {reference}` not in policy categories: {self._policy._cat}.")
-<<<<<<< HEAD
         if isinstance(self._policy, StarPolicy):
             if reference != self._policy.reference:
                 raise ValueError(f"Invalid `reference: {reference}` for `policy='star'`.")
         aligned_maps, aligned_metadata = self._interpolate_scheme(
             reference=reference, mode=mode, spatial_key=spatial_key
         )
-=======
-        if isinstance(self._policy, StarPolicy) and reference != self._policy.reference:
-            raise ValueError(f"Invalid `reference: {reference}` for `policy='star'`.")
-
-        aligned_maps, aligned_metadata = self._interpolate_scheme(reference=reference, mode=mode)
->>>>>>> 4ae954d9
         aligned_basis = np.vstack([aligned_maps[k] for k in self._policy._cat])
         if mode == "affine":
             if not inplace:
