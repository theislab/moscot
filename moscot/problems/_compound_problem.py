--- conflicted
+++ resolved
@@ -1,10 +1,6 @@
 from abc import ABC, abstractmethod
 from types import MappingProxyType
-<<<<<<< HEAD
-from typing import Any, Dict, List, Type, Tuple, Union, Literal, Mapping, Iterator, Optional, Sequence
-=======
 from typing import Any, Dict, List, Type, Tuple, Union, Literal, Mapping, Callable, Iterator, Optional, Sequence
->>>>>>> be7d5699
 
 import pandas as pd
 
@@ -330,18 +326,8 @@
 
         super().__init__(self._prob.adata, solver=self._prob.solver)
 
-<<<<<<< HEAD
-    @property
-    def problems(self) -> GeneralProblem:
-        """Return problems."""
-        return self._problems
-
-    def _create_problems(self, **kwargs: Any) -> Dict[Tuple[Any, Any], BaseProblem]:
-        return self._prob._create_problems(**kwargs)
-=======
     def _create_problem(self, *args: Any, **kwargs: Any) -> Dict[Tuple[Any, Any], BaseProblem]:
         return self._prob._create_problem(*args, **kwargs)
->>>>>>> be7d5699
 
     def _create_policy(
         self,
