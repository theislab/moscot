from abc import ABC, abstractmethod
<<<<<<< HEAD
from typing import Any, Dict, List, Type, Tuple, Union, Mapping, Iterator, Optional, Sequence

try:
    from typing import Literal
except ImportError:
    from typing_extensions import Literal
=======
from types import MappingProxyType
from typing import Any, Dict, List, Type, Tuple, Union, Literal, Mapping, Iterator, Optional, Sequence
>>>>>>> b100e45f

import pandas as pd

import numpy as np
import numpy.typing as npt

from anndata import AnnData

from moscot.backends.ott import SinkhornSolver
from moscot.solvers._output import BaseSolverOutput
from moscot.solvers._base_solver import BaseSolver
from moscot.problems._base_problem import BaseProblem, GeneralProblem
from moscot.problems._subset_policy import Axis_t, StarPolicy, SubsetPolicy, ExplicitPolicy

__all__ = ("SingleCompoundProblem", "MultiCompoundProblem", "CompoundProblem")


class CompoundBaseProblem(BaseProblem, ABC):
    def __init__(
        self,
        adata: AnnData,
        solver: Optional[BaseSolver] = None,
        *,
        base_problem_type: Type[BaseProblem] = GeneralProblem,
    ):
        super().__init__(adata, solver)

        self._problems: Optional[Dict[Tuple[Any, Any], BaseProblem]] = None
        self._solutions: Optional[Dict[Tuple[Any, Any], BaseSolverOutput]] = None
        self._policy: Optional[SubsetPolicy] = None
        if not issubclass(base_problem_type, BaseProblem):
            raise TypeError("TODO: `base_problem_type` must be a subtype of `BaseProblem`.")
        self._base_problem_type = base_problem_type

    @abstractmethod
    def _create_problems(self, **kwargs: Any) -> Dict[Tuple[Any, Any], BaseProblem]:
        pass

    @abstractmethod
    def _create_policy(
        self,
        policy: Literal["sequential", "pairwise", "triu", "tril", "explicit"] = "sequential",
        **kwargs: Any,
    ) -> SubsetPolicy:
        pass

    def prepare(
        self,
        key: str,
        policy: Literal["sequential", "pairwise", "triu", "tril", "explicit"] = "sequential",
        subset: Optional[Sequence[Tuple[Any, Any]]] = None,
        axis: Axis_t = "obs",
        reference: Optional[Any] = None,
        init_kwargs: Mapping[str, Any] = MappingProxyType({}),
        **kwargs: Any,
    ) -> "CompoundProblem":
        self._policy = self._create_policy(policy=policy, key=key, axis=axis)
        if isinstance(self._policy, ExplicitPolicy):
            self._policy = self._policy(subset)
        elif isinstance(self._policy, StarPolicy):
            self._policy = self._policy(filter=subset, reference=reference)
        else:
            self._policy = self._policy(filter=subset)

        self._problems = self._create_problems(init_kwargs=init_kwargs, **kwargs)
        self._solutions = None

        return self

    def solve(
        self,
        epsilon: Optional[float] = None,
        alpha: float = 0.5,
        tau_a: float = 1.0,
        tau_b: float = 1.0,
        **kwargs: Any,
    ) -> "CompoundProblem":
        self._solutions = {}
        for subset, problem in self._problems.items():
            self._solutions[subset] = problem.solve(epsilon=epsilon, alpha=alpha, tau_a=tau_a, tau_b=tau_b, **kwargs)

        return self

    def _apply(
        self,
        data: Optional[Union[str, npt.ArrayLike, Mapping[Tuple[Any, Any], Union[str, npt.ArrayLike]]]] = None,
        subset: Optional[Sequence[Any]] = None,
        normalize: bool = True,
        forward: bool = True,
        return_all: bool = False,
        scale_by_marginals: bool = False,
        **kwargs: Any,
    ) -> Union[Dict[Tuple[Any, Any], npt.ArrayLike], Dict[Tuple[Any, Any], Dict[Tuple[Any, Any], npt.ArrayLike]]]:
        def get_data(plan: Tuple[Any, Any]) -> Optional[npt.ArrayLike]:
            if data is None or isinstance(data, (str, tuple, list)):
                # always valid shapes, since accessing AnnData
                return data
            if isinstance(data, Mapping):
                return data.get(plan[0], None) if isinstance(self._policy, StarPolicy) else data.get(plan, None)
            if len(plans) == 1:
                return data
            # TODO(michalk8): warn
            # would pass an array that will most likely have invalid shapes
            print("HINT: use `data={<pair>: array}`")
            return None

        # TODO: check if solved - decorator?
        plans = self._policy.plan(**kwargs)
        res: Dict[Tuple[Any, Any], npt.ArrayLike] = {}

        for plan, steps in plans.items():
            if forward:
                initial_problem = self._problems[steps[0]]
                current_mass = initial_problem._get_mass(
                    initial_problem.adata, data=get_data(plan), subset=subset, normalize=normalize
                )
            else:
                steps = steps[::-1]
                initial_problem = self._problems[steps[0]]
                current_mass = initial_problem._get_mass(
                    initial_problem.adata if initial_problem._adata_y is None else initial_problem._adata_y,
                    data=get_data(plan),
                    subset=subset,
                    normalize=normalize,
                )

            ds = {}
            ds[steps[0][0] if forward else steps[0][1]] = current_mass
            for step in steps:
                if step not in self._problems.keys():
                    raise ValueError(f"No transport map computed for {step}")
                problem = self._problems[step]
                fun = problem.push if forward else problem.pull
                current_mass = fun(
                    current_mass, subset=subset, normalize=normalize, scale_by_marginals=scale_by_marginals
                )
                ds[step[1] if forward else step[0]] = current_mass

            res[plan] = ds if return_all else current_mass

        # TODO(michalk8): return the values iff only 1 plan?
        return res

    def push(self, *args: Any, **kwargs: Any) -> Union[npt.ArrayLike, Dict[Any, npt.ArrayLike]]:
        return self._apply(*args, forward=True, **kwargs)

    def pull(self, *args: Any, **kwargs: Any) -> Union[npt.ArrayLike, Dict[Any, npt.ArrayLike]]:
        return self._apply(*args, forward=False, **kwargs)

    @property
    def _default_solver(self) -> BaseSolver:
        return SinkhornSolver()

    @property
    def solution(self) -> Optional[Dict[Tuple[Any, Any], BaseSolverOutput]]:
        return self._solutions

    def __getitem__(self, item: Tuple[Any, Any]) -> BaseSolverOutput:
        return self._problems[item]

    def __len__(self) -> int:
        return 0 if self._problems is None else len(self._problems)

    def __iter__(self) -> Iterator:
        if self._problems is None:
            raise StopIteration
        return iter(self._problems.items())


class SingleCompoundProblem(CompoundBaseProblem):
    def _create_problems(
        self, init_kwargs: Mapping[str, Any] = MappingProxyType({}), **kwargs: Any
    ) -> Dict[Tuple[Any, Any], BaseProblem]:
        return {
            (x, y): self._base_problem_type(
                self._mask(x, x_mask, self._adata_src),
                self._mask(y, y_mask, self._adata_tgt),
                solver=self._solver,
                **init_kwargs,
            ).prepare(**kwargs)
            for (x, y), (x_mask, y_mask) in self._policy.mask().items()
        }

    def _create_policy(
        self,
        policy: Literal["sequential", "pairwise", "triu", "tril", "explicit", "external_star"] = "sequential",
        key: Optional[str] = None,
        axis: Axis_t = "obs",
        **_: Any,
    ) -> SubsetPolicy:
        return (
            SubsetPolicy.create(policy, self.adata, key=key, axis=axis)
            if isinstance(policy, str)
            else ExplicitPolicy(self.adata, key=key, axis=axis)
        )

    def _mask(self, key: Any, mask: npt.ArrayLike, adata: AnnData) -> AnnData:
        # TODO(michalk8): can include logging/extra sanity that mask is not empty
        return adata[mask] if self._policy.axis == "obs" else adata[:, mask]

    @property
    def _adata_src(self) -> AnnData:
        return self.adata

    @property
    def _adata_tgt(self) -> AnnData:
        return self.adata


class MultiCompoundProblem(CompoundBaseProblem):
    _KEY = "subset"

    def __init__(
        self,
        *adatas: Union[AnnData, Mapping[Any, AnnData], Tuple[AnnData, ...], List[AnnData]],
        solver: Optional[BaseSolver] = None,
        **kwargs: Any,
    ):
        if not len(adatas):
            raise ValueError("TODO: no adatas passed")

        if len(adatas) == 1:
            if isinstance(adatas[0], Mapping):
                adata = next(iter(adatas[0].values()))
                adatas = adatas[0]
            elif isinstance(adatas[0], AnnData):
                adata = adatas[0]
            elif isinstance(adatas[0], (tuple, list)):
                adatas = adatas[0]
                adata = adatas[0]
            else:
                raise TypeError("TODO: no adatas passed")
        else:
            adata = adatas[0]

        # TODO(michalk8): can this have unintended consequences in push/pull?
        super().__init__(adata, solver, **kwargs)

        if not isinstance(adatas, Mapping):
            adatas = {i: adata for i, adata in enumerate(adatas)}

        self._adatas: Mapping[Any, AnnData] = adatas
        # TODO (ZP): raises a warning
        self._policy_adata = AnnData(
            np.empty((len(self._adatas), 1)),
            obs=pd.DataFrame({self._KEY: pd.Series(list(self._adatas.keys())).astype("category")}),
        )

    def prepare(
        self,
        subset: Optional[Sequence[Any]] = None,
        policy: Literal["sequential", "pairwise", "triu", "tril", "explicit"] = "sequential",
        reference: Optional[Any] = None,
        **kwargs: Any,
    ) -> "MultiCompoundProblem":
        kwargs["axis"] = "obs"
        return super().prepare(None, subset=subset, policy=policy, reference=reference, **kwargs)

    def _create_problems(
        self, init_kwargs: Mapping[str, Any] = MappingProxyType({}), **kwargs: Any
    ) -> Dict[Tuple[Any, Any], BaseProblem]:
        return {
            (x, y): self._base_problem_type(
                self._adatas[x], self._adatas[y], solver=self._solver, **init_kwargs
            ).prepare(**kwargs)
            for x, y in self._policy.mask().keys()
        }

    def _create_policy(
        self,
        policy: Literal["sequential", "pairwise", "triu", "tril", "explicit"] = "sequential",
        **_: Any,
    ) -> SubsetPolicy:
        return (
            SubsetPolicy.create(policy, self._policy_adata, key=self._KEY, axis="obs")
            if isinstance(policy, str)
            else ExplicitPolicy(self._policy_adata, key=self._KEY, axis="obs")
        )


class CompoundProblem(CompoundBaseProblem):
    def __init__(
        self,
        *adatas: Union[AnnData, Mapping[Any, AnnData], Tuple[AnnData, ...], List[AnnData]],
        solver: Optional[BaseSolver] = None,
        **kwargs: Any,
    ):
        if len(adatas) == 1 and isinstance(adatas[0], AnnData):
            self._prob = SingleCompoundProblem(adatas[0], solver=solver, **kwargs)
        else:
            self._prob = MultiCompoundProblem(*adatas, solver=solver, **kwargs)

        super().__init__(self._prob.adata, solver=self._prob.solver)

    def _create_problems(self, **kwargs: Any) -> Dict[Tuple[Any, Any], BaseProblem]:
        return self._prob._create_problems(**kwargs)

    def _create_policy(
        self,
        policy: Literal["sequential", "pairwise", "triu", "tril", "explicit"] = "sequential",
        key: Optional[str] = None,
        **_: Any,
    ) -> SubsetPolicy:
        self._prob._policy = self._prob._create_policy(policy=policy, key=key)
        return self._prob._policy<|MERGE_RESOLUTION|>--- conflicted
+++ resolved
@@ -1,15 +1,7 @@
 from abc import ABC, abstractmethod
-<<<<<<< HEAD
-from typing import Any, Dict, List, Type, Tuple, Union, Mapping, Iterator, Optional, Sequence
-
-try:
-    from typing import Literal
-except ImportError:
-    from typing_extensions import Literal
-=======
 from types import MappingProxyType
 from typing import Any, Dict, List, Type, Tuple, Union, Literal, Mapping, Iterator, Optional, Sequence
->>>>>>> b100e45f
+
 
 import pandas as pd
 
