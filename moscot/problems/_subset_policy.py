from abc import ABC, abstractmethod
from typing import Any, Set, Dict, List, Tuple, Union, Generic, Literal, TypeVar, Hashable, Iterable, Optional, Sequence
from operator import gt, lt
from itertools import product

import pandas as pd
import networkx as nx

import numpy as np

from anndata import AnnData

from moscot._types import ArrayLike
from moscot._constants._constants import Policy

Value_t = Tuple[ArrayLike, ArrayLike]
Policy_t = Literal[
    "sequential",
    "star",
    "external_star",
    "triu",
    "tril",
    "explicit",
]


__all__ = [
    "SubsetPolicy",
    "OrderedPolicy",
    "StarPolicy",
    "ExternalStarPolicy",
    "SequentialPolicy",
    "TriangularPolicy",
    "ExplicitPolicy",
    "DummyPolicy",
]


K = TypeVar("K", bound=Hashable)


class FormatterMixin(ABC):
    @abstractmethod
    def _format(self, value: Any, *, is_source: bool) -> Any:
        pass


class SubsetPolicy(Generic[K]):
    """Policy class."""

    def __init__(
        self,
        adata: Union[AnnData, pd.Series, pd.Categorical],
        key: Optional[str] = None,
<<<<<<< HEAD
    ):
        self._data = pd.Series(adata.obs[key]) if isinstance(adata, AnnData) else adata
=======
        cat: Optional[Sequence[str]] = None,
    ):
        if isinstance(adata, AnnData):
            # TODO(michalk8): raise nicer KeyError (giovp) this way we can solve for full anndata with key=None
            self._data = pd.Series(adata.obs[key])
        else:
            self._data = adata
>>>>>>> 5f1179da
        self._data = self._data.astype("category")  # TODO(@MUCDK): catch conversion error
        self._graph: Set[Tuple[K, K]] = set()
        self._cat = tuple(self._data.cat.categories) if cat is None else tuple(cat)
        self._subset_key: Optional[str] = key

        if len(self._cat) < 2:
            raise ValueError(f"`adata.obs[{key}]` must contain at least two different values.")

    @abstractmethod
    def _create_graph(self, **kwargs: Any) -> Set[Tuple[K, K]]:
        pass

    def plan(
        self,
        filter: Optional[Sequence[Tuple[K, K]]] = None,
        explicit_steps: Optional[Sequence[Tuple[K, K]]] = None,
        **kwargs: Any,
    ) -> Sequence[Tuple[K, K]]:
        if explicit_steps is not None:
            G = nx.DiGraph()
            G.add_edges_from(explicit_steps)
            if not set(G.nodes).issubset(set(self._cat)):
                raise ValueError("TODO: all values of `explicit_steps` must correspond to a cell distribution.")
            if not nx.has_path(G, explicit_steps[0][0], explicit_steps[-1][1]):
                raise ValueError("TODO: `explicit_steps` must form a connected path.")
            return explicit_steps
        plan = self._plan(**kwargs)
        # TODO(michalk8): ensure unique
        if filter is not None:
            plan = self._filter_plan(plan, filter=filter)
        if not len(plan):
            raise ValueError("TODO: empty plan")
        return plan

    @abstractmethod
    def _plan(self, **kwargs: Any) -> Sequence[Tuple[K, K]]:
        pass

    def __call__(self, **kwargs: Any) -> "SubsetPolicy[K]":
        graph = self._create_graph(**kwargs)
        if not len(graph):
            raise ValueError("TODO: empty graph")
        self._graph = graph
        return self

    def _filter_plan(self, plan: Sequence[Tuple[K, K]], filter: Sequence[Tuple[K, K]]) -> Sequence[Tuple[K, K]]:
        return [step for step in plan if step in filter]

    @classmethod
    def create(
        cls,
        kind: Policy_t,
        adata: Union[AnnData, pd.Series, pd.Categorical],
        **kwargs: Any,
    ) -> "SubsetPolicy[K]":
        kind = Policy(kind)
        if kind == Policy.SEQUENTIAL:
            return SequentialPolicy(adata, **kwargs)
        if kind == Policy.STAR:
            return StarPolicy(adata, **kwargs)
        if kind == Policy.EXTERNAL_STAR:
            return ExternalStarPolicy(adata, **kwargs)
        if kind == Policy.TRIU:
            return TriangularPolicy(adata, **kwargs, upper=True)
        if kind == Policy.TRIL:
            return TriangularPolicy(adata, **kwargs, upper=False)
        if kind == Policy.EXPLICIT:
            return ExplicitPolicy(adata, **kwargs)

        raise NotImplementedError(kind)

    def create_mask(self, value: Union[K, Sequence[K]], *, allow_empty: bool = False) -> ArrayLike:
        if isinstance(value, str) or not isinstance(value, Iterable):
            mask = self._data == value
        else:
            mask = self._data.isin(value)
        if not allow_empty and not np.sum(mask):
            raise ValueError("TODO: empty mask...")
        return np.asarray(mask)

    def create_masks(self, discard_empty: bool = True) -> Dict[Tuple[K, K], Tuple[ArrayLike, ArrayLike]]:
        res = {}
        for a, b in self._graph:
            try:
                mask_a = self.create_mask(a, allow_empty=not discard_empty)
                mask_b = self.create_mask(b, allow_empty=not discard_empty)
                res[a, b] = mask_a, mask_b
            except ValueError as e:
                if "TODO: empty mask" not in str(e):
                    raise

        if not res:
            # can only happen when `discard_empty=True`
            raise ValueError("TODO: All masks were discarded.")

        return res

    def add_node(self, node: Tuple[K, K], only_existing: bool = False) -> None:
        if self._graph is None:
            raise RuntimeError("TODO: construct graph first")
        src, tgt = node
        if src == tgt:
            raise ValueError("TODO: cannot add self connections")
        if only_existing and (src not in self._cat or tgt not in self._cat):
            raise ValueError("TODO: use only_existing=False")
        self._graph.add(node)

    def remove_node(self, node: Tuple[K, K]) -> None:
        if self._graph is None:
            raise RuntimeError("TODO: construct graph first")
        try:
            self._graph.remove(node)
        except KeyError:
            pass


class OrderedPolicy(SubsetPolicy[K], ABC):
    def __init__(self, adata: Union[AnnData, pd.Series, pd.Categorical], **kwargs: Any):
        super().__init__(adata, **kwargs)
        # TODO(michalk8): verify whether they can be ordered (only numeric?) + warn (or just raise)

    def _plan(
        self, forward: bool = True, start: Optional[K] = None, end: Optional[K] = None, **_: Any
    ) -> Sequence[Tuple[K, K]]:
        if self._graph is None:
            raise RuntimeError("TODO: run graph creation first")
        if start is None and end is None:
            start, end = self._cat[0], self._cat[-1]
        if start is None:
            start = self._cat[0]
        if end is None:
            end = self._cat[-1]
        # TODO: add Graph for undirected
        G = nx.DiGraph()
        G.add_edges_from(self._graph)

        if start == end:
            raise ValueError("TODO: start is the same as end.")
        if start is None or end is None:
            raise ValueError("TODO: start or end is None")

        path = nx.shortest_path(G, start, end)
        path = list(zip(path[:-1], path[1:]))

        return path if forward else path[::-1]


class SimplePlanPolicy(SubsetPolicy[K], ABC):
    def _plan(self, **_: Any) -> Sequence[Tuple[K, K]]:
        return list(self._graph)


class StarPolicy(SimplePlanPolicy[K]):
    def _create_graph(self, reference: K, **kwargs: Any) -> Set[Tuple[K, K]]:  # type: ignore[override]
        if reference not in self._cat:
            raise ValueError(f"TODO: Reference {reference} not in {self._cat}")
        return {(c, reference) for c in self._cat if c != reference}

    def _filter_plan(
        self, plan: Sequence[Tuple[K, K]], filter: Sequence[Union[K, Tuple[K, K]]]
    ) -> Sequence[Tuple[K, K]]:
        filter = [src[0] if isinstance(src, tuple) else src for src in filter]  # noqa: A001
        return [(src, ref) for src, ref in plan if src in filter]

    @property
    def reference(self) -> K:  # type: ignore[return-value]
        for _, ref in self._graph:
            return ref

    def add_node(self, node: Union[K, Tuple[K, K]], only_existing: bool = False) -> None:
        if not isinstance(node, tuple):
            node = (node, self.reference)
        return super().add_node(node, only_existing=only_existing)  # type: ignore[arg-type]

    def remove_node(self, node: Union[K, Tuple[K, K]]) -> None:
        if not isinstance(node, tuple):
            node = (node, self.reference)
        return super().remove_node(node)  # type: ignore[arg-type]


class ExternalStarPolicy(FormatterMixin, StarPolicy[K]):
    _SENTINEL = object()

    def __init__(self, adata: Union[AnnData, pd.Series, pd.Categorical], tgt_name: str = "ref", **kwargs: Any):
        super().__init__(adata, **kwargs)
        self._tgt_name: K = tgt_name  # type: ignore [assignment]

    def _format(self, value: K, *, is_source: bool) -> K:
        if is_source:
            return value
        if value is self._SENTINEL:
            return self._tgt_name
        raise ValueError("TODO.")

    def _create_graph(self, **_: Any) -> Set[Tuple[K, object]]:  # type: ignore[override]
        return {(c, self._SENTINEL) for c in self._cat if c != self._SENTINEL}

    def _plan(self, **_: Any) -> Sequence[Tuple[K, K]]:
        return [(src, self._format(tgt, is_source=False)) for (src, tgt) in self._graph]

    def add_node(self, node: Union[K, Tuple[K, K]], only_existing: bool = False) -> None:
        if isinstance(node, tuple):
            _, tgt = node
        if tgt is self._tgt_name:
            return None
        return super().add_node(node, only_existing=only_existing)  # type: ignore[arg-type]

    def create_masks(self, discard_empty: bool = True) -> Dict[Tuple[K, K], Tuple[ArrayLike, ArrayLike]]:
        return super().create_masks(discard_empty=False)


class SequentialPolicy(OrderedPolicy[K]):
    def _create_graph(self, *_: Any, **__: Any) -> Set[Tuple[K, K]]:
        return set(zip(self._cat[:-1], self._cat[1:]))


class TriangularPolicy(OrderedPolicy[K]):
    def __init__(self, adata: Union[AnnData, pd.Series, pd.Categorical], upper: bool = True, **kwargs: Any):
        super().__init__(adata, **kwargs)
        self._compare = lt if upper else gt

    def _create_graph(self, **__: Any) -> Set[Tuple[K, K]]:
        return {(a, b) for a, b in product(self._cat, self._cat) if self._compare(a, b)}


class ExplicitPolicy(SimplePlanPolicy[K]):
    def _create_graph(self, subset: Sequence[Tuple[K, K]], **_: Any) -> Set[Tuple[K, K]]:  # type: ignore[override]
        if subset is None:
            raise ValueError("TODO: specify subset for explicit policy.")
        # pass-through, all checks are done by us later
        return set(subset)


class DummyPolicy(FormatterMixin, SubsetPolicy[str]):
    _SENTINEL = object()

    def __init__(
        self,
        adata: Union[AnnData, pd.Series, pd.Categorical],
        src_name: Literal["src"] = "src",
        tgt_name: Literal["tgt"] = "tgt",
        **kwargs: Any,
    ):

        super().__init__(pd.Series([self._SENTINEL] * len(adata)), cat=[src_name, tgt_name], **kwargs)
        self._src_name = src_name
        self._tgt_name = tgt_name

    def _create_graph(self, **__: Any) -> Set[Tuple[object, object]]:  # type: ignore[override]
        return {(self._SENTINEL, self._SENTINEL)}

    def _plan(self, **_: Any) -> List[Tuple[str, str]]:
        return [(self._src_name, self._tgt_name)]

    def _format(self, _: Any, *, is_source: bool) -> str:
        return self._src_name if is_source else self._tgt_name<|MERGE_RESOLUTION|>--- conflicted
+++ resolved
@@ -52,18 +52,10 @@
         self,
         adata: Union[AnnData, pd.Series, pd.Categorical],
         key: Optional[str] = None,
-<<<<<<< HEAD
-    ):
-        self._data = pd.Series(adata.obs[key]) if isinstance(adata, AnnData) else adata
-=======
         cat: Optional[Sequence[str]] = None,
     ):
-        if isinstance(adata, AnnData):
-            # TODO(michalk8): raise nicer KeyError (giovp) this way we can solve for full anndata with key=None
-            self._data = pd.Series(adata.obs[key])
-        else:
-            self._data = adata
->>>>>>> 5f1179da
+        # TODO(michalk8): raise nicer KeyError (giovp) this way we can solve for full anndata with key=None
+        self._data = pd.Series(adata.obs[key]) if isinstance(adata, AnnData) else adata
         self._data = self._data.astype("category")  # TODO(@MUCDK): catch conversion error
         self._graph: Set[Tuple[K, K]] = set()
         self._cat = tuple(self._data.cat.categories) if cat is None else tuple(cat)
