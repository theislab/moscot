--- conflicted
+++ resolved
@@ -43,10 +43,7 @@
         fwd_steps = self._policy.plan(end=reference)
         bwd_steps = None
         # get mapping function
-<<<<<<< HEAD
-=======
         # transport is either affine or simply mat.dot with the source spatial coords
->>>>>>> 40340e34
         _transport = self._affine if mode == "affine" else lambda tmap, _, src: (tmap.dot(src), None)
 
         if not fwd_steps or not set(full_steps).issubset(set(fwd_steps.keys())):
@@ -81,11 +78,7 @@
         self,
         reference: Any,
         mode: Literal["warp", "affine"] = "warp",
-<<<<<<< HEAD
-        copy: bool = False,
-=======
         inplace: bool = False,
->>>>>>> 40340e34
     ) -> Optional[Union[npt.ArrayLike, Tuple[npt.ArrayLike, Dict[Any, npt.ArrayLike]]]]:
         """Alignemnt method."""
         if reference not in self._policy._cat.categories:
@@ -97,17 +90,10 @@
         aligned_basis = np.vstack([aligned_maps[k] for k in self._policy._cat.categories])
 
         if mode == "affine":
-<<<<<<< HEAD
-            if copy:
-                return aligned_basis, aligned_metadata
-            self.adata.uns[self.spatial_key]["alignment_metadata"] = aligned_metadata
-        if copy:
-=======
             if inplace:
                 return aligned_basis, aligned_metadata
             self.adata.uns[self.spatial_key]["alignment_metadata"] = aligned_metadata
         if inplace:
->>>>>>> 40340e34
             return aligned_basis
         self.adata.obsm[f"{self.spatial_key}_{mode}"] = aligned_basis
 
@@ -119,11 +105,7 @@
     @spatial_key.setter
     def spatial_key(self, value: Optional[str] = None) -> None:
         if value not in self.adata.obsm:
-<<<<<<< HEAD
-            raise KeyError(f"TODO: {value} not found in `adata.obsm`")
-=======
             raise KeyError(f"TODO: {value} not found in `adata.obsm`.")
->>>>>>> 40340e34
         # TODO(@MUCDK) check data type -> which ones do we allow
         self._spatial_key = value
 
@@ -160,28 +142,17 @@
         cor = pearsonr if corr_method == "pearson" else spearmanr
         corr_dic = {}
         gexp_sc = self.adata_sc[:, var_sc].X if not issparse(self.adata_sc.X) else self.adata_sc[:, var_sc].X.A
-<<<<<<< HEAD
-        for prob_key, prob_val in self.solutions.items():
-=======
         for key, val in self.solutions.items():
->>>>>>> 40340e34
             index_obs: List[Union[bool, int]] = (
                 self.adata.obs[self._policy._subset_key] == key[0]
                 if self._policy._subset_key is not None
                 else np.arange(self.adata_sp.shape[0])
             )
-<<<<<<< HEAD
-            gexp_sp = (
-                self.adata[index_obs, var_sc].X if not issparse(self.adata.X) else self.adata[index_obs, var_sc].X.A
-            )
-            gexp_pred_sp = prob_val.pull(gexp_sc, scale_by_marginals=True)
-=======
             gexp_sp = self.adata[index_obs, var_sc].X
             if issparse(gexp_sp):
                 # TODO(giovp): in future, logg if too large
                 gexp_sp = gexp_sp.A
             gexp_pred_sp = val.pull(gexp_sc, scale_by_marginals=True)
->>>>>>> 40340e34
             corr_val = [cor(gexp_pred_sp[:, gi], gexp_sp[:, gi])[0] for gi, _ in enumerate(var_sc)]
             corr_dic[key] = pd.Series(corr_val, index=var_sc)
 
@@ -190,13 +161,7 @@
     def impute(self) -> AnnData:
         """Return imputation of spatial expression of given genes."""
         gexp_sc = self.adata_sc.X if not issparse(self.adata_sc.X) else self.adata_sc.X.A
-<<<<<<< HEAD
-        pred_list = []
-        for _, prob_val in self.solutions.items():
-            pred_list.append(prob_val.pull(gexp_sc, scale_by_marginals=True))
-=======
         pred_list = [val.pull(gexp_sc, scale_by_marginals=True) for val in self.solutions.values()]
->>>>>>> 40340e34
         adata_pred = AnnData(np.nan_to_num(np.vstack(pred_list), nan=0.0, copy=False))
         adata_pred.obs_names = self.adata.obs_names.copy()
         adata_pred.var_names = self.adata_sc.var_names.copy()
