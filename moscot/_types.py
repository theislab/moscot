from typing import Any, Union, Mapping, Optional, Sequence

import numpy as np

__all__ = ["ArrayLike", "DTypeLike", "Numeric_t"]

try:
    from numpy.typing import NDArray, DTypeLike

    ArrayLike = NDArray[np.float_]
except (ImportError, TypeError):
    ArrayLike = np.ndarray  # type: ignore[misc]
    DTypeLike = np.dtype  # type: ignore[misc]

<<<<<<< HEAD
Numeric_t = Union[int, float]  # `time_key` arguments
Filter_t = Optional[Union[str, Mapping[str, Sequence[Any]]]]  # how to filter adata
=======
Numeric_t = Union[int, float]  # type of `time_key` arguments
Filter_t = Optional[Union[str, Mapping[str, Sequence[Any]]]]  # type how to filter adata
Str_Dict_t = Union[str, Mapping[str, Sequence[Any]]]  # type for `cell_transition`
>>>>>>> 4e50baeb
<|MERGE_RESOLUTION|>--- conflicted
+++ resolved
@@ -12,11 +12,6 @@
     ArrayLike = np.ndarray  # type: ignore[misc]
     DTypeLike = np.dtype  # type: ignore[misc]
 
-<<<<<<< HEAD
-Numeric_t = Union[int, float]  # `time_key` arguments
-Filter_t = Optional[Union[str, Mapping[str, Sequence[Any]]]]  # how to filter adata
-=======
 Numeric_t = Union[int, float]  # type of `time_key` arguments
 Filter_t = Optional[Union[str, Mapping[str, Sequence[Any]]]]  # type how to filter adata
-Str_Dict_t = Union[str, Mapping[str, Sequence[Any]]]  # type for `cell_transition`
->>>>>>> 4e50baeb
+Str_Dict_t = Union[str, Mapping[str, Sequence[Any]]]  # type for `cell_transition`