from typing import Any, TypeVar, Callable, TYPE_CHECKING
from textwrap import dedent

from docrep import DocstringProcessor

_adata = """\
adata
    Annotated data object."""
_adatas = """\
adatas
    Annotated data objects."""
_adata_x = """\
adata_x
    Instance of :class:`anndata.AnnData` containing the data of the source distribution."""
_adata_y = """\
adata_y
    Instance of :class:`anndata.AnnData` containing the data of the target distribution."""
_solver = """\
solver
    Instance from :mod:`moscot.solvers` used for solving the Optimal Transport problem."""
_source = """\
source
    Value in :attr:`anndata.AnnData.obs` defining the assignment to the source distribution."""
_target = """\
target
    Value in :attr:`anndata.AnnData.obs` defining the assignment to the target distribution."""
_reference = """\
reference
    `reference` in :class:`moscot.problems._subset_policy.StarPolicy`."""
_axis = """\
axis
    Axis along which to group the data."""
_callback = """\
callback
    Custom callback applied to each distribution as preprocessing step. Examples are given in TODO Link Notebook."""
_callback_kwargs = """\
callback_kwargs
    Keyword arguments for `callback`."""
_epsilon = """\
epsilon
    Enropic regularisation parameter."""
_alpha = """\
alpha
    Interpolation parameter between quadratic term and linear term."""
_scale_cost = """\
scale_cost
    Method to scale cost matrices."""
_tau_a = """\
tau_a
    Unbalancedness parameter for left marginal between 0 and 1. `tau_a` equalling 1 means no unbalancedness
    in the source distribution. The limit of `tau_a` going to 0 ignores the left marginals."""
_tau_b = """\
tau_a
    unbalancedness parameter for right marginal between 0 and 1. `tau_b` equalling 1 means no unbalancedness
    in the target distribution. The limit of `tau_b` going to 0 ignores the right marginals."""
_scale_by_marginals = """\
scale_by_marginals
    If `True` the transport map is scaled to be a stochastic matrix by multiplying the resulting mass
            by the inverse of the marginals, TODO maybe EXAMPLE
"""
_normalize = """\
normalize
    Whether to normalize the result to 1 after the transport map has been applied."""
_data = """\
data
    - If `data` is a :class:`str` this should correspond to a column in :attr:`anndata.AnnData.obs`.
      The transport map is applied to the subset corresponding to the source distribution
      (if `forward` is `True`) or target distribution (if `forward` is `False`) of that column.
    - If `data` is a :class:npt.ArrayLike the transport map is applied to `data`.
    - If `data` is a :class:`dict` then the keys should correspond to the tuple defining a single optimal
      transport map and the value should be one of the two cases described above.
"""

_subset = """\
subset
    If `data` is a column in :attr:`anndata.AnnData.obs` the distribution the transport map is applied
    to only puts (uniform) mass on those cells which are in `subset` when filtering for
    :attr:`anndata.AnnData.obs`."""
_marginal_kwargs = """\
marginal_kwargs
    keyword arguments for :meth:`moscot.problems.BirthDeathProblem._estimate_marginals`, i.e. for modeling
    the birth-death process. The keyword arguments
    are either used for :func:`moscot.problems.time._utils.beta`, i.e. one of

        - beta_max: float
        - beta_min: float
        - beta_center: float
        - beta_width: float

    or for :func:`moscot.problems.time._utils.beta`, i.e. one of

        - delta_max: float
        - delta_min: float
        - delta_center: float
        - delta_width: float
"""
_shape = """\
Number of cells in source and target distribution."""
_transport_matrix = """\
Computed transport matrix."""
_converged = """\
Whether the algorihtm converged."""
_a = """\
a
    Specifies the left marginals. If of type :class:`str` the left marginals are taken from
    :attr:`anndata.AnnData.obs` ``[`{a}`]``. If `a` is `None` uniform marginals are used."""
_b = """\
b
    Specifies the right marginals. If of type :class:`str` the right marginals are taken from
    :attr:`anndata.AnnData.obs` ``[`{a}`]``. If `b` is `None` uniform marginals are used."""
_time_key = """\
time_key
    Key in :attr:`anndata.AnnData.obs` which defines the time point each cell belongs to. It is supposed to be
    of numerical data type."""
_spatial_key = """\
spatial_key
    Key in :attr:`anndata.AnnData.obsm` where spatial coordinates are stored."""
_batch_key = """\
batch_key
    If present, specify the batch key of `:class:`anndata.AnnData`."""
_policy = """\
policy
    Defines the rule according to which pairs of distributions are selected to compute the transport map between."""
_key = """\
key
    Key in :attr:`anndata.AnnData.obs` allocating the cell to a certain cell distribution."""
_joint_attr = """\
joint_attr
    Parameter defining how to allocate the data needed to compute the transport maps. If None, the data is read
    from :attr:`anndata.AnnData.X` and for each time point the corresponding PCA space is computed. If
    `joint_attr` is a string the data is assumed to be found in :attr:`anndata.AnnData.obsm`.
    If `joint_attr` is a dictionary the dictionary is supposed to contain the attribute of
    :attr:`anndata.AnnData` as a key and the corresponding attribute as a value."""
<<<<<<< HEAD
_split_mass = """\
split_mass
    If `True` the operation is applied to each cell individually."""
=======
_inplace = """\
inplace
    Whether to modify :class:`anndata.AnnData` in place or return the result."""

# returns
_alignment_mixin_returns = """\
If ``inplace = False``, returns a :class:`numpy.ndarray` with aligned coordinates.

Otherwise, modifies the ``adata`` object with the following key:

    - :attr:`anndata.AnnData.obsm` ``['{key_added}']`` - the above mentioned :class:`numpy.ndarray`.
"""
>>>>>>> 187c4aaf

RT = TypeVar("RT")  # return type
O = TypeVar("O")  # noqa: E741, object type


def inject_docs(**kwargs: Any) -> Callable[[Callable[..., RT]], Callable[..., RT]]:  # noqa: D103
    def decorator(obj: O) -> O:  # noqa: E741
        if TYPE_CHECKING:
            assert isinstance(obj.__doc__, str)
        obj.__doc__ = dedent(obj.__doc__).format(**kwargs)
        return obj

    def decorator2(obj: O) -> O:  # noqa: E741
        obj.__doc__ = dedent(kwargs["__doc__"])
        return obj

    if isinstance(kwargs.get("__doc__", None), str) and len(kwargs) == 1:
        return decorator2

    return decorator


d = DocstringProcessor(
    adata=_adata,
    adatas=_adatas,
    adata_x=_adata_x,
    adata_y=_adata_y,
    solver=_solver,
    source=_source,
    target=_target,
    reference=_reference,
    axis=_axis,
    callback=_callback,
    callback_kwargs=_callback_kwargs,
    epsilon=_epsilon,
    alpha=_alpha,
    scale_cost=_scale_cost,
    tau_a=_tau_a,
    tau_b=_tau_b,
    scale_by_marginals=_scale_by_marginals,
    normalize=_normalize,
    data=_data,
    subset=_subset,
    marginal_kwargs=_marginal_kwargs,
    shape=_shape,
    transport_matrix=_transport_matrix,
    converged=_converged,
    a=_a,
    b=_b,
    time_key=_time_key,
    spatial_key=_spatial_key,
    batch_key=_batch_key,
    policy=_policy,
    key=_key,
    joint_attr=_joint_attr,
<<<<<<< HEAD
    split_mass=_split_mass,
=======
    inplace=_inplace,
    alignment_mixin_returns=_alignment_mixin_returns,
>>>>>>> 187c4aaf
)<|MERGE_RESOLUTION|>--- conflicted
+++ resolved
@@ -131,11 +131,9 @@
     `joint_attr` is a string the data is assumed to be found in :attr:`anndata.AnnData.obsm`.
     If `joint_attr` is a dictionary the dictionary is supposed to contain the attribute of
     :attr:`anndata.AnnData` as a key and the corresponding attribute as a value."""
-<<<<<<< HEAD
 _split_mass = """\
 split_mass
     If `True` the operation is applied to each cell individually."""
-=======
 _inplace = """\
 inplace
     Whether to modify :class:`anndata.AnnData` in place or return the result."""
@@ -148,7 +146,6 @@
 
     - :attr:`anndata.AnnData.obsm` ``['{key_added}']`` - the above mentioned :class:`numpy.ndarray`.
 """
->>>>>>> 187c4aaf
 
 RT = TypeVar("RT")  # return type
 O = TypeVar("O")  # noqa: E741, object type
@@ -204,10 +201,7 @@
     policy=_policy,
     key=_key,
     joint_attr=_joint_attr,
-<<<<<<< HEAD
     split_mass=_split_mass,
-=======
     inplace=_inplace,
     alignment_mixin_returns=_alignment_mixin_returns,
->>>>>>> 187c4aaf
 )