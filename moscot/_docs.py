from typing import Any
from textwrap import dedent

from docrep import DocstringProcessor

_adata = """\
adata
    Annotated data object."""
_adatas = """\
adatas
    Annotated data objects."""
_adata_x = """\
adata_x
    Instance of :class:`anndata.AnnData` containing the data of the source distribution."""
_adata_y = """\
adata_y
    Instance of :class:`anndata.AnnData` containing the data of the target distribution."""
_solver = """\
solver
    Instance from :mod:`moscot.solvers` used for solving the Optimal Transport problem."""
_source = """\
source
    Value in :attr:`anndata.AnnData.obs` defining the assignment to the source distribution."""
_target = """\
target
    Value in :attr:`anndata.AnnData.obs` defining the assignment to the target distribution."""
_reference = """\
reference
    `reference` in :class:`moscot.problems._subset_policy.StarPolicy`."""
_axis = """\
axis
    Axis along which to group the data."""
_callback = """\
callback
    Custom callback applied to each distribution as preprocessing step. Examples are given in TODO Link Notebook."""
_callback_kwargs = """\
callback_kwargs
    Keyword arguments for `callback`."""
_epsilon = """\
epsilon
    Enropic regularisation parameter."""
_alpha = """\
alpha
    Interpolation parameter between quadratic term and linear term."""
_tau_a = """\
tau_a
    Unbalancedness parameter for left marginal between 0 and 1. `tau_a` equalling 1 means no unbalancedness
    in the source distribution. The limit of `tau_a` going to 0 ignores the left marginals."""
_tau_b = """\
tau_a
    unbalancedness parameter for right marginal between 0 and 1. `tau_b` equalling 1 means no unbalancedness
    in the target distribution. The limit of `tau_b` going to 0 ignores the right marginals."""
_scale_by_marginals = """\
scale_by_marginals
    If `True` the transport map is scaled to be a stochastic matrix by multiplying the resulting mass
            by the inverse of the marginals, TODO maybe EXAMPLE"""
_normalize = """\
normalize
    Whether to normalize the result to 1 after the transport map has been applied."""
_data = """\
data
    - If `data` is a :class:`str` this should correspond to a column in :attr:`anndata.AnnData.obs`.
      The transport map is applied to the subset corresponding to the source distribution
      (if `forward` is `True`) or target distribution (if `forward` is `False`) of that column.
    - If `data` is a :class:npt.ArrayLike the transport map is applied to `data`.
    - If `data` is a :class:`dict` then the keys should correspond to the tuple defining a single optimal
      transport map and the value should be one of the two cases described above."""

_subset = """\
subset
    If `data` is a column in :attr:`anndata.AnnData.obs` the distribution the transport map is applied
    to only puts (uniform) mass on those cells which are in `subset` when filtering for
    :attr:`anndata.AnnData.obs`."""
_marginal_kwargs = """\
marginal_kwargs
    keyword arguments for :meth:`moscot.problems.BirthDeathBaseProblem._estimate_marginals`, i.e. for modeling
    the birth-death process. The keyword arguments
    are either used for :func:`moscot.problems.time._utils.beta`, i.e. one of

        - beta_max: float
        - beta_min: float
        - beta_center: float
        - beta_width: float

    or for :func:`moscot.problems.time._utils.beta`, i.e. one of

        - delta_max: float
        - delta_min: float
        - delta_center: float
        - delta_width: float
"""
_shape = """\
Number of cells in source and target distribution."""
_transport_matrix = """\
Computed transport matrix."""
_converged = """\
Whether the algorihtm converged."""
_a = """\
a
    Specifies the left marginals. If of type :class:`str` the left marginals are taken from 
    :attr:`anndata.AnnData.obs` ``[`{a}`]``. If `a` is `None` uniform marginals are used."""
_b = """\
b
    Specifies the right marginals. If of type :class:`str` the right marginals are taken from 
    :attr:`anndata.AnnData.obs` ``[`{a}`]``. If `b` is `None` uniform marginals are used."""



def inject_docs(**kwargs: Any):
    def decorator(obj):
        obj.__doc__ = dedent(obj.__doc__).format(**kwargs)
        return obj

    def decorator2(obj):
        obj.__doc__ = dedent(kwargs["__doc__"])
        return obj

    if isinstance(kwargs.get("__doc__", None), str) and len(kwargs) == 1:
        return decorator2

    return decorator


d = DocstringProcessor(
    adata=_adata,
    adatas=_adatas,
    adata_x=_adata_x,
    adata_y=_adata_y,
    solver=_solver,
    source=_source,
    target=_target,
    reference=_reference,
    axis=_axis,
    callback=_callback,
    callback_kwargs=_callback_kwargs,
    epsilon=_epsilon,
    alpha=_alpha,
    tau_a=_tau_a,
    tau_b=_tau_b,
    scale_by_marginals=_scale_by_marginals,
    normalize=_normalize,
    data=_data,
    subset=_subset,
    marginal_kwargs=_marginal_kwargs,
    shape=_shape,
<<<<<<< HEAD
    transport_matrix=_transport_matrix,
    converged=_converged,
=======
    transport_matrix = _transport_matrix,
    converged = _converged,
    a=_a,
    b=_b,
>>>>>>> fb3e2be2
)<|MERGE_RESOLUTION|>--- conflicted
+++ resolved
@@ -143,13 +143,10 @@
     subset=_subset,
     marginal_kwargs=_marginal_kwargs,
     shape=_shape,
-<<<<<<< HEAD
     transport_matrix=_transport_matrix,
     converged=_converged,
-=======
     transport_matrix = _transport_matrix,
     converged = _converged,
     a=_a,
     b=_b,
->>>>>>> fb3e2be2
 )