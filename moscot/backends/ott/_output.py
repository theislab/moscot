<<<<<<< HEAD
from abc import ABC
from typing import Any, Tuple, Union, Literal, Iterator, Optional
import contextlib
=======
from typing import Any, Tuple, Union, Optional
>>>>>>> 4e50baeb

from matplotlib.figure import Figure
import matplotlib.pyplot as plt

from ott.core.sinkhorn import SinkhornOutput as OTTSinkhornOutput
from ott.core.sinkhorn_lr import LRSinkhornOutput as OTTLRSinkhornOutput
from ott.core.gromov_wasserstein import GWOutput as OTTGWOutput
import jax
import jax.numpy as jnp
import jaxlib.xla_extension as xla_ext

from moscot._types import ArrayLike
from moscot.solvers._output import BaseSolverOutput

__all__ = ["OTTOutput"]

Device_t = Union[str, xla_ext.Device, Literal["cpu", "gpu", "tpu"]]


# TODO(michalk8): merge to OTTOutput
class ConvergencePlotterMixin:
    NOT_COMPUTED = -1.0

    def __init__(self, costs: jnp.ndarray, errors: Optional[jnp.ndarray], *args: Any, **kwargs: Any):
        super().__init__(*args, **kwargs)
        self._costs = costs[costs != self.NOT_COMPUTED]
        self._errors = None if errors is None else errors[errors != self.NOT_COMPUTED]

    def plot_convergence(
        self,
        last_k: Optional[int] = None,
        title: Optional[str] = None,
        figsize: Optional[Tuple[float, float]] = None,
        dpi: Optional[int] = None,
        save: Optional[str] = None,
        return_fig: bool = False,
        **kwargs: Any,
    ) -> Optional[Figure]:
        """
        Plot the convergence curve.

        Parameters
        ----------
        last_k
            How many of the last k steps of the algorithm to plot. If `None`, the full curve is plotted.
        %(plotting)s

        Returns
        -------
        TODO.
        """

        def select_values(last_k: Optional[int] = None) -> Tuple[str, jnp.ndarray, jnp.ndarray]:
            # `> 1` because of pure Sinkhorn
            if len(self._costs) > 1 or self._errors is None:
                metric = self._costs
                metric_str = "cost"
            else:
                metric = self._errors
                metric_str = "error"
            last_k = min(last_k, len(metric)) if last_k is not None else len(metric)
            return metric_str, metric[-last_k:], range(len(metric))[-last_k:]

        fig, ax = plt.subplots(figsize=figsize, dpi=dpi)
        kind, values, xs = select_values(last_k)

        ax.plot(xs, values, **kwargs)
        ax.set_xlabel("iteration")
        ax.set_ylabel(kind)
        if title is None:
            title = "converged" if self.converged else "not converged"  # type: ignore[attr-defined]
        ax.set_title(title)

        if save is not None:
            fig.savefig(save)
        if return_fig:
            return fig


class OTTOutput(ConvergencePlotterMixin, BaseSolverOutput):
    """
    Output representation of various OT problems.

    Parameters
    ----------
    output
        One of:

            - :class:`ott.core.sinkhorn.SinkhornOutput`.
            - :class:`ott.core.sinkhorn_lr.LRSinkhornOutput`.
            - :class:`ott.core.gromov_wasserstein.QuadraticOutput`.
    """

    def __init__(self, output: Union[OTTSinkhornOutput, OTTLRSinkhornOutput, OTTGWOutput]):
        # TODO(michalk8): think about whether we want to plot the error in inner Sinkhorn in GW
        if isinstance(output, OTTSinkhornOutput):
            costs, errors = jnp.asarray([output.reg_ot_cost]), output.errors
        else:
            costs, errors = output.costs, None
        super().__init__(costs=costs, errors=errors)
        self._output = output

    def _apply(self, x: ArrayLike, *, forward: bool) -> ArrayLike:
        if x.ndim == 1:
            return self._output.apply(x, axis=1 - forward)
        if x.ndim == 2:
            return self._output.apply(x.T, axis=1 - forward).T  # batch first
        raise ValueError("TODO - dim error")

    @property
    def shape(self) -> Tuple[int, int]:
        """%(shape)s"""
        # TODO(michalk8): add to OTT
        if isinstance(self._output, OTTSinkhornOutput):
            return self._output.f.shape[0], self._output.g.shape[0]
        return self._output.geom.shape

    @property
    def transport_matrix(self) -> ArrayLike:
        """%(transport_matrix)s"""
        return self._output.matrix

    def to(
        self,
        device: Optional[Device_t] = None,
    ) -> "OTTOutput":
        """
        Transfer the output to another device or change its data type.

        Parameters
        ----------
        device
            Device where to transfer the solver output.

        Returns
        -------
        Self with possibly modified device and dtypes.
        """
        # TODO(michalk8): when polishing docs, move the definition to the base class + use docrep
        if isinstance(device, str) and ":" in device:
            device, ix = device.split(":")  # type: ignore[assignment]
            idx = int(ix)
        else:
            idx = 0

        if not isinstance(device, xla_ext.Device):
            try:
                device = jax.devices(device)[idx]
            except IndexError:
                raise IndexError("TODO: indexing error when fetching device") from None

        out = jax.device_put(self._output, device)
<<<<<<< HEAD
        with enable_x64():
            out = jax.tree_map(convert_dtype, out)
        return OTTOutput(out, rank=self.rank)
=======
        return OTTOutput(out)

    @property
    def cost(self) -> float:
        """TODO."""
        if isinstance(self._output, (OTTSinkhornOutput, OTTLRSinkhornOutput)):
            return float(self._output.reg_ot_cost)
        return float(self._output.reg_gw_cost)
>>>>>>> 4e50baeb

    @property
    def converged(self) -> bool:
        """%(converged)s."""
        return bool(self._output.converged)

    @property
    def potentials(self) -> Tuple[Optional[ArrayLike], Optional[ArrayLike]]:
        """Potentials obtained from Sinkhorn algorithm."""
        if isinstance(self._output, OTTSinkhornOutput):
            return self._output.f, self._output.g
        return None, None

    @property
    def rank(self) -> int:
        """Rank of the transport matrix."""
        lin_output = self._output.linear_state if isinstance(self._output, OTTGWOutput) else self._output
        return len(lin_output.g) if isinstance(lin_output, OTTLRSinkhornOutput) else -1

    def _ones(self, n: int) -> jnp.ndarray:
        return jnp.ones((n,))<|MERGE_RESOLUTION|>--- conflicted
+++ resolved
@@ -1,10 +1,4 @@
-<<<<<<< HEAD
-from abc import ABC
-from typing import Any, Tuple, Union, Literal, Iterator, Optional
-import contextlib
-=======
-from typing import Any, Tuple, Union, Optional
->>>>>>> 4e50baeb
+from typing import Any, Tuple, Union, Literal, Optional
 
 from matplotlib.figure import Figure
 import matplotlib.pyplot as plt
@@ -50,7 +44,6 @@
         ----------
         last_k
             How many of the last k steps of the algorithm to plot. If `None`, the full curve is plotted.
-        %(plotting)s
 
         Returns
         -------
@@ -145,7 +138,7 @@
         """
         # TODO(michalk8): when polishing docs, move the definition to the base class + use docrep
         if isinstance(device, str) and ":" in device:
-            device, ix = device.split(":")  # type: ignore[assignment]
+            device, ix = device.split(":")
             idx = int(ix)
         else:
             idx = 0
@@ -157,11 +150,6 @@
                 raise IndexError("TODO: indexing error when fetching device") from None
 
         out = jax.device_put(self._output, device)
-<<<<<<< HEAD
-        with enable_x64():
-            out = jax.tree_map(convert_dtype, out)
-        return OTTOutput(out, rank=self.rank)
-=======
         return OTTOutput(out)
 
     @property
@@ -170,7 +158,6 @@
         if isinstance(self._output, (OTTSinkhornOutput, OTTLRSinkhornOutput)):
             return float(self._output.reg_ot_cost)
         return float(self._output.reg_gw_cost)
->>>>>>> 4e50baeb
 
     @property
     def converged(self) -> bool:
