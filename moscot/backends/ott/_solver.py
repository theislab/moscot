from abc import ABC
from typing import Any, Union, Literal, Optional

from ott.core import initializers as init_lib
from ott.geometry import Grid, Epsilon, Geometry, PointCloud
from ott.core.sinkhorn import Sinkhorn
from ott.geometry.costs import Bures, Cosine, CostFn, SqEuclidean, UnbalancedBures
from ott.core.sinkhorn_lr import LRSinkhorn
from ott.core.quad_problems import QuadraticProblem
from ott.core.linear_problems import LinearProblem
from ott.core.gromov_wasserstein import GromovWasserstein
import jax.numpy as jnp

from moscot._types import ArrayLike
from moscot._docs._docs import d
from moscot._constants._enum import ModeEnum
from moscot.backends.ott._output import OTTOutput
from moscot.solvers._base_solver import OTSolver, ProblemKind
from moscot.solvers._tagged_array import TaggedArray

__all__ = ["Cost", "SinkhornSolver", "GWSolver", "FGWSolver"]

Scale_t = Union[float, Literal["mean", "median", "max_cost", "max_norm", "max_bound"]]
Epsilon_t = Union[float, Epsilon]


class Cost(ModeEnum):
    SQEUCL = "sqeucl"
    COSINE = "cosine"
    BURES = "bures"
    BUREL_UNBAL = "bures_unbal"

    def __call__(self, **kwargs: Any) -> CostFn:
        if self.value == Cost.SQEUCL:
            return SqEuclidean()
        if self.value == Cost.COSINE:
            return Cosine()
        if self.value == Cost.BURES:
            return Bures(**kwargs)
        if self.value == Cost.BUREL_UNBAL:
            return UnbalancedBures(**kwargs)
        raise NotImplementedError(self.value)


# TODO(michalk8): consider removing the variadic parametrization in the future
class OTTJaxSolver(OTSolver[OTTOutput], ABC):  # noqa: B024
    """
    Class handling the preparation of :class:`ott.geometry.Geometry`.

    Parameters
    ----------
    kwargs
        keyword arguments for one of the following:

            - :class:`ott.core.sinkhorn.Sinkhorn`
            - :class:`ott.core.sinkhorn_lr.LRSinkhorn`
            - :class:`ott.core.gromov_wasserstein.GromovWasserstein`
    """

    def __init__(self) -> None:
        super().__init__()
        self._solver: Optional[Union[Sinkhorn, LRSinkhorn, GromovWasserstein]] = None
        self._problem: Optional[Union[LinearProblem, QuadraticProblem]] = None

    def _create_geometry(
        self,
        x: TaggedArray,
        *,
        epsilon: Optional[Epsilon_t] = None,
        batch_size: Optional[int] = None,
        scale_cost: Scale_t = 1.0,
    ) -> Geometry:
        """
        TODO.

        Raises
        ------
        ValueError
            If the dimensions of `x` and `y` do not match
        NotImplementedError
            If the `tag` is not among the implemented ones
        """
        # TODO(michalk8): maybe in the future, enable (more) kwargs for PC/Geometry
        if x.is_point_cloud:
            cost_fn = self._create_cost(x.loss)
            x, y = self._assert2d(x.data), self._assert2d(x.data_y)
            if y is not None and x.shape[1] != y.shape[1]:  # type: ignore[attr-defined]
                raise ValueError("TODO: x/y dimension mismatch")
            return PointCloud(x, y=y, epsilon=epsilon, cost_fn=cost_fn, batch_size=batch_size, scale_cost=scale_cost)
        if x.is_point_cloud:
            cost_fn = self._create_cost(x.loss)
            return PointCloud(
                self._assert2d(x.data), epsilon=epsilon, cost_fn=cost_fn, batch_size=batch_size, scale_cost=scale_cost
            )
        if x.is_grid:
            cost_fn = self._create_cost(x.loss)
            return Grid(jnp.asarray(x.data), epsilon=epsilon, cost_fn=cost_fn, scale_cost=scale_cost)
        if x.is_cost_matrix:
            return Geometry(
                cost_matrix=self._assert2d(x.data, allow_reshape=False), epsilon=epsilon, scale_cost=scale_cost
            )
        if x.is_kernel:
            return Geometry(
                kernel_matrix=self._assert2d(x.data, allow_reshape=False), epsilon=epsilon, scale_cost=scale_cost
            )

        raise NotImplementedError("TODO: invalid tag")

    def _solve(  # type: ignore[override]
        self,
        prob: Union[LinearProblem, QuadraticProblem],
        **kwargs: Any,
    ) -> OTTOutput:
        out = self.solver(prob, **kwargs)
        return OTTOutput(out)

    @staticmethod
    def _assert2d(arr: Optional[ArrayLike], *, allow_reshape: bool = True) -> jnp.ndarray:
        if arr is None:
            return None
        arr: jnp.ndarray = jnp.asarray(arr)  # type: ignore[no-redef]
        if allow_reshape and arr.ndim == 1:
            return jnp.reshape(arr, (-1, 1))
        if arr.ndim != 2:
            raise ValueError("TODO: expected 2D")
        return arr

    @staticmethod
    def _create_cost(cost: Optional[Union[str, CostFn]], **kwargs: Any) -> CostFn:
        if isinstance(cost, CostFn):
            return cost
        if cost is None:
            cost = "sqeucl"
        return Cost(cost)(**kwargs)

    @property
    def solver(self) -> Union[Sinkhorn, LRSinkhorn, GromovWasserstein]:
        """Underlying optimal transport solver."""
        return self._solver

    @property
    def rank(self) -> int:
        """Rank of the :attr:`solver`."""
        return getattr(self.solver, "rank", -1)

    @property
    def is_low_rank(self) -> bool:
        """Whether the :attr:`solver` is low-rank."""
        return self.rank > -1


@d.dedent
class SinkhornSolver(OTTJaxSolver):
    """
    Solver class solving linear Optimal Transport problems.

    The (Kantorovich relaxed) Optimal Transport problem is defined by two distributions in the same space. The
    aim is to obtain a probabilistic map from the source distribution to the target distribution such that
    the (weighted) sum of the distances between coupled data point in the source and the target distribution is
    minimized.

    This solver wraps :class:`ott.core.sinkhorn.Sinkhorn` :cite:`cuturi:2013` by default and :cite:`cuturi:2013`
    :class:`ott.core.sinkhorn_lr.LRSinkhorn` :cite:`scetbon:21` if `rank` is a positive integer. In the
    former case, the solver makes use of the Sinkhorn algorithm, in the latter a mirror descent algorithm.
    TODO: link notebooks for example

    Parameters
    ----------
    %(OTSolver.parameters)s
    """

    def __init__(self, rank: int = -1, **kwargs: Any):
        super().__init__()
        initializer = kwargs.pop("initializer", None)
        if rank > -1:
            if initializer is None:
                initializer = "random"
            self._solver = LRSinkhorn(rank=rank, initializer=initializer, **kwargs)
        else:
            _ = kwargs.pop("gamma", None)
            _ = kwargs.pop("gamma_rescale", None)
            if initializer is None:
                initializer = init_lib.DefaultInitializer()
            self._solver = Sinkhorn(initializer=initializer, **kwargs)

    def _prepare(
        self,
        xy: Optional[TaggedArray] = None,
        x: Optional[TaggedArray] = None,
        y: Optional[TaggedArray] = None,
        epsilon: Optional[Epsilon_t] = None,
        batch_size: Optional[int] = None,
        scale_cost: Scale_t = 1.0,
        **kwargs: Any,
    ) -> LinearProblem:
        if xy is None:
            raise ValueError("TODO")

        geom = self._create_geometry(xy, epsilon=epsilon, batch_size=batch_size, scale_cost=scale_cost)
        self._problem = LinearProblem(geom, **kwargs)

        return self._problem

    @property
    def xy(self) -> Optional[Geometry]:
        return None if self._problem is None else self._problem.geom

    @property
    def problem_kind(self) -> ProblemKind:
        return ProblemKind.LINEAR


@d.dedent
class GWSolver(OTTJaxSolver):
    """
    Solver class solving quadratic Optimal Transport problems.

    The Gromov-Wasserstein (GW) problem involves two distribution in possibly two different spaces. Points in the source
    distribution are matched to points in the target distribution by comparing the relative location of the datapoints
    within each distribution.

    This solver wraps :class:`ott.core.gromov_wasserstein.GromovWasserstein` which handles both the full rank
    Gromov-Wasserstein algorithm :cite:`memoli:2011` as well as the low rank approach :cite:`scetbon:21b`.
    In both cases the solver makes use of a mirror-descent algorithm :cite:`memoli:2011`.

    TODO: link notebooks for example

    Parameters
    ----------
    %(OTSolver.parameters)s
    """

    def __init__(self, **kwargs: Any):
        super().__init__()
        quad_initializer = kwargs.pop("initializer", None)  # OTT-JAX allows for "None" as initializer
        kwargs_init = kwargs.pop("initializer", None)
<<<<<<< HEAD
        rank = kwargs.pop("rank", None)
=======
        rank = kwargs.pop("rank", -1)
>>>>>>> bc856488
        if rank is None or not rank > -1:
            _ = kwargs.pop("gamma", None)
            _ = kwargs.pop("gamma_rescale", None)
        self._solver = GromovWasserstein(
            quad_initializer=quad_initializer, kwargs_init=kwargs_init, rank=rank, **kwargs
        )

    def _prepare(
        self,
        xy: Optional[TaggedArray] = None,
        x: Optional[TaggedArray] = None,
        y: Optional[TaggedArray] = None,
        epsilon: Optional[Epsilon_t] = None,
        batch_size: Optional[int] = None,
        scale_cost: Scale_t = 1.0,
        **kwargs: Any,
    ) -> QuadraticProblem:
        if x is None or y is None:
            raise ValueError("TODO")

        geom_x = self._create_geometry(x, epsilon=epsilon, batch_size=batch_size, scale_cost=scale_cost)
        geom_y = self._create_geometry(y, epsilon=epsilon, batch_size=batch_size, scale_cost=scale_cost)

        if epsilon is not None:
            self.solver.epsilon = epsilon
        self._problem = QuadraticProblem(geom_x, geom_y, geom_xy=None, **kwargs)

        return self._problem

    @property
    def x(self) -> Optional[Geometry]:
        """Geometry of the first space."""
        return None if self._problem is None else self._problem.geom_xx

    @property
    def y(self) -> Geometry:
        """Geometry of the second space."""
        return None if self._problem is None else self._problem.geom_yy

    @property
    def problem_kind(self) -> ProblemKind:
        return ProblemKind.QUAD


class FGWSolver(GWSolver):
    """
    Class which solves quadratic OT problems with a linear term included.

    The Fused Gromov-Wasserstein (FGW) problem involves two distributions living in two subspaces,
    corresponding to the linear term and the quadratic termm, respectively. The subspace corresponding
    to the linear term is shared between the two distributions. The subspace corresponding to the quadratic
    term is defined in possibly two different spaces. The matchings obtained from FGW are a compromise
    between the ones induced by the linear OT problem and the purely quadratic OT problem (GW) :cite:`vayer:2018`.

    This solver wraps :class:`ott.core.gromov_wasserstein.GromovWasserstein` with non-trivial `fused_penalty`.

    TODO: link notebooks for example

    Parameters
    ----------
    %(GWSolver.parameters)s
    """

    def _prepare(
        self,
        xy: Optional[TaggedArray] = None,
        x: Optional[TaggedArray] = None,
        y: Optional[TaggedArray] = None,
        epsilon: Optional[Epsilon_t] = None,
        batch_size: Optional[int] = None,
        scale_cost: Scale_t = 1.0,
        alpha: float = 0.5,
        **kwargs: Any,
    ) -> QuadraticProblem:
        if xy is None:
            raise ValueError("TODO")

        prob = super()._prepare(x=x, y=y, epsilon=epsilon, batch_size=batch_size, scale_cost=scale_cost)
        geom_xy = self._create_geometry(xy, epsilon=epsilon, batch_size=batch_size, scale_cost=scale_cost)
        self._validate_geoms(prob.geom_xx, prob.geom_yy, geom_xy)

        self._problem = QuadraticProblem(
            geom_xx=prob.geom_xx,
            geom_yy=prob.geom_yy,
            geom_xy=geom_xy,
            fused_penalty=self._alpha_to_fused_penalty(alpha),
            **kwargs,
        )
        return self._problem

    @property
    def xy(self) -> Optional[Geometry]:
        """Geometry of the joint space."""
        return None if self._problem is None else self._problem.geom_xy

    @property
    def problem_kind(self) -> ProblemKind:
        return ProblemKind.QUAD_FUSED

    @staticmethod
    def _validate_geoms(geom_x: Geometry, geom_y: Geometry, geom_xy: Geometry) -> None:
        if geom_x.shape[0] != geom_xy.shape[0]:
            raise ValueError(f"TODO: first and joint geom mismatch: `{geom_x.shape}`, `{geom_xy.shape}`")
        if geom_y.shape[0] != geom_xy.shape[1]:
            raise ValueError(f"TODO: second and joint geom mismatch: `{geom_y.shape}`, `{geom_xy.shape}`")

    @staticmethod
    def _alpha_to_fused_penalty(alpha: float) -> float:
        assert 0 < alpha <= 1, "TODO: alpha must be in (0, 1]"
        return (1 - alpha) / alpha<|MERGE_RESOLUTION|>--- conflicted
+++ resolved
@@ -234,11 +234,7 @@
         super().__init__()
         quad_initializer = kwargs.pop("initializer", None)  # OTT-JAX allows for "None" as initializer
         kwargs_init = kwargs.pop("initializer", None)
-<<<<<<< HEAD
-        rank = kwargs.pop("rank", None)
-=======
         rank = kwargs.pop("rank", -1)
->>>>>>> bc856488
         if rank is None or not rank > -1:
             _ = kwargs.pop("gamma", None)
             _ = kwargs.pop("gamma_rescale", None)
