--- conflicted
+++ resolved
@@ -265,9 +265,6 @@
             b = jnp.ones((geom_b.shape[0],)) / geom_b.shape[0]
 
         C12 = self._marginal_dep_term(geom_a, geom_b, a, b)
-<<<<<<< HEAD
-        T, T_hat = jnp.outer(a, b), None
-=======
         T, T_hat, f_val = jnp.outer(a, b), None, 0
         if novosparc:
             linesearch = False
@@ -281,17 +278,13 @@
                 + "-" * 70
             )
 
->>>>>>> 964e8ef8
         geom_ab = Geometry(cost_matrix=(1 - self.alpha) * geom_ab.cost_matrix)
 
         # TODO(michalk8): jax.lax.scan, similar in GW in ott
         for i in range(n_iters):
-<<<<<<< HEAD
+            old_fval = f_val
             geom = self._update(geom_a, geom_b, geom_ab, T, C12=C12)
-=======
-            old_fval = f_val
-            geom = self._update(geom_a, geom_b, geom_ab, T, C12=C12, novosparc=novosparc)
->>>>>>> 964e8ef8
+
             transport = Transport(geom, a=a, b=b, **self._sink_kwargs)
             T_hat = transport.matrix
 
@@ -302,12 +295,8 @@
             if linesearch:
                 tau = self._linesearch(geom_a, geom_b, geom_ab, T=T, T_hat=T_hat, C12=C12)
             else:
-<<<<<<< HEAD
                 tau = 1.0
-=======
-                tau = 0
-
->>>>>>> 964e8ef8
+  
             err = jnp.linalg.norm(T - T_hat)
             if log:
                 print(f"{i + 1:5d}|{f_val:8e}|{relative_delta_fval:8e}|{abs_delta_fval:8e}|{err:8e}|{tau:8e}")
