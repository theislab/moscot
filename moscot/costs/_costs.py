from abc import ABC, abstractmethod
from typing import Any, List, Tuple, Union, Literal, Mapping, Optional

import networkx as nx

import numpy as np

from anndata import AnnData

from moscot._types import ArrayLike
from moscot._logging import logger
from moscot._docs._docs import d

<<<<<<< HEAD
__all__ = ["BaseCost", "LeafDistance", "BarcodeDistance"]
=======
__all__ = ["LeafDistance", "BarcodeDistance", "BaseLoss"]
Scale_t = Literal["max", "min", "median", "mean"]
>>>>>>> af130480


@d.dedent
class BaseCost(ABC):
    """Base class for all :mod:`moscot` losses.

    Parameters
    ----------
    %(adata)s
    attr
        Attribute of :class:`anndata.AnnData` used when computing the cost.
    key
        Key in the ``attr`` of :class:`anndata.AnnData` used when computing the cost.
    dist_key
        Helper key which determines into which subset ``adata`` belongs.
    """

    def __init__(self, adata: AnnData, attr: str, key: str, dist_key: Union[Any, Tuple[Any, Any]]):
        self._adata = adata
        self._attr = attr
        self._key = key
        self._dist_key = dist_key

    @abstractmethod
    def _compute(self, *args: Any, **kwargs: Any) -> ArrayLike:
        pass

    def __call__(self, *args: Any, **kwargs: Any) -> ArrayLike:
        """Compute a cost matrix from :attr:`adata`.

        Parameters
        ----------
        args
            Positional arguments for :meth:`_compute`.
        kwargs
            Keyword arguments for :meth:`_compute`.

        Returns
        -------
        The computed cost matrix.
        """
        cost = self._compute(*args, **kwargs)
        if not np.all(np.isnan(cost)):
            maxx = np.nanmax(cost)
            logger.warning(f"Cost matrix contains `NaN` values, setting them to the maximum value `{maxx}`.")
            cost = np.nan_to_num(cost, nan=maxx)  # type: ignore[call-overload]
        if np.any(cost < 0):
            raise ValueError("Cost matrix contains negative values.")
        return cost

    @classmethod
    def create(cls, kind: Literal["leaf_distance", "barcode_distance"], *args: Any, **kwargs: Any) -> "BaseCost":
        """Create :mod:`moscot` cost instance.

        Parameters
        ----------
        kind
            Kind of the cost matrix to create.
        args
            Positional arguments for :class:`moscot.costs.BaseCost`.
        kwargs
            Keyword arguments for :class:`moscot.costs.BaseCost`.

        Returns
        -------
        The base cost instance.
        """
        if kind == "leaf_distance":
            return LeafDistance(*args, **kwargs)
        if kind == "barcode_distance":
            return BarcodeDistance(*args, **kwargs)
        raise NotImplementedError(f"OTTCost function `{kind}` is not yet implemented.")

    @property
    def adata(self) -> AnnData:
        """Annotated data object."""
        return self._adata

    @property
    @abstractmethod
    def data(self) -> Any:
        """Container containing the data."""


class BarcodeDistance(BaseCost):
    """Barcode distances."""

    @property
    def data(self) -> ArrayLike:
        try:
            container = getattr(self.adata, self._attr)
            return container[self._key]
        except AttributeError:
            raise AttributeError(f"`Anndata` has no attribute `{self._attr}`.") from None
        except KeyError:
            raise KeyError(f"Unable to find data in `adata.{self._attr}[{self._key!r}]`.") from None

    def _compute(
        self,
        *_: Any,
        **__: Any,
    ) -> ArrayLike:
        barcodes = self.data
        n_cells = barcodes.shape[0]
        distances = np.zeros((n_cells, n_cells))
        for i in range(n_cells):
            distances[i, i + 1 :] = [
                self._scaled_hamming_dist(barcodes[i, :], barcodes[j, :]) for j in range(i + 1, n_cells)
            ]
        return distances + np.transpose(distances)

    @staticmethod
    def _scaled_hamming_dist(x: ArrayLike, y: ArrayLike) -> float:
        """Adapted from `LineageOT <https://github.com/aforr/LineageOT/>`_."""
        shared_indices = (x >= 0) & (y >= 0)
        b1 = x[shared_indices]

        # there may not be any sites where both were measured
        if not len(b1):
            return np.nan
        b2 = y[shared_indices]

        differences = b1 != b2
        double_scars = differences & (b1 != 0) & (b2 != 0)

        return (np.sum(differences) + np.sum(double_scars)) / len(b1)


class LeafDistance(BaseCost):
    """Tree leaf distances."""

    @property
    def data(self) -> nx.Graph:
        try:
            if self._attr != "uns":
                raise NotImplementedError(f"Extracting trees from `adata.{self._attr}` is not yet implemented.")

            tree = self.adata.uns[self._key][self._dist_key]
            if not isinstance(tree, nx.Graph):
                raise TypeError(
                    f"Expected the tree in `adata.uns[{self._key!r}][{self._dist_key!r}]` "
                    f"to be a `networkx.DiGraph`, found `{type(tree)}`."
                )

            return tree
        except KeyError:
            raise KeyError(f"Unable to find tree in `adata.{self._attr}[{self._key!r}][{self._dist_key!r}]`.") from None

    def _compute(
        self,
        **kwargs: Any,
    ) -> ArrayLike:
        tree = self.data
        undirected_tree = tree.to_undirected()
        leaves = self._get_leaves(undirected_tree)
        n_leaves = len(leaves)

        distances = np.zeros((n_leaves, n_leaves), dtype=np.float_)
        for i, leaf in enumerate(leaves):
            # TODO(@MUCDK): more efficient, problem: `target`in `multi_source_dijkstra` cannot be chosen as a subset
            distance_dictionary = nx.multi_source_dijkstra(undirected_tree, [leaf], **kwargs)[0]
            distances[i, :] = [distance_dictionary.get(leaf) for leaf in leaves]

        return distances

    def _get_leaves(self, tree: nx.Graph, cell_to_leaf: Optional[Mapping[str, Any]] = None) -> List[Any]:
        leaves = [node for node in tree if tree.degree(node) == 1]
        if not set(self.adata.obs_names).issubset(leaves):
            if cell_to_leaf is None:
                raise ValueError("Leaves do not match `AnnData`'s observation names, please specify `cell_to_leaf`.")
            return [cell_to_leaf[cell] for cell in self.adata.obs.index]
        return [cell for cell in self.adata.obs_names if cell in leaves]<|MERGE_RESOLUTION|>--- conflicted
+++ resolved
@@ -9,23 +9,17 @@
 
 from moscot._types import ArrayLike
 from moscot._logging import logger
-from moscot._docs._docs import d
 
-<<<<<<< HEAD
 __all__ = ["BaseCost", "LeafDistance", "BarcodeDistance"]
-=======
-__all__ = ["LeafDistance", "BarcodeDistance", "BaseLoss"]
-Scale_t = Literal["max", "min", "median", "mean"]
->>>>>>> af130480
 
 
-@d.dedent
 class BaseCost(ABC):
     """Base class for all :mod:`moscot` losses.
 
     Parameters
     ----------
-    %(adata)s
+    adata
+        Annotated data object.
     attr
         Attribute of :class:`anndata.AnnData` used when computing the cost.
     key
@@ -102,7 +96,7 @@
 
 
 class BarcodeDistance(BaseCost):
-    """Barcode distances."""
+    """Barcode distance."""
 
     @property
     def data(self) -> ArrayLike:
@@ -146,7 +140,7 @@
 
 
 class LeafDistance(BaseCost):
-    """Tree leaf distances."""
+    """Tree leaf distance."""
 
     @property
     def data(self) -> nx.Graph:
