from abc import ABC, abstractmethod
<<<<<<< HEAD
from typing import Any, List, Literal, Mapping, Optional
=======
from typing import Any, List, Tuple, Union, Literal, Mapping, Optional
>>>>>>> 5a09f695

import networkx as nx

import numpy as np

from anndata import AnnData

from moscot._types import ArrayLike
from moscot._logging import logger
from moscot._docs._docs import d

__all__ = ["BaseCost", "LeafDistance", "BarcodeDistance"]


@d.dedent
class BaseCost(ABC):
    """Base class for all :mod:`moscot` losses.

    Parameters
    ----------
    %(adata)s
    attr
        Attribute of :attr:`adata` to access when computing the cost.
    key
        Key in in the ``attr`` of :attr:`adata` to access when computing the cost.
    """

<<<<<<< HEAD
    def __init__(self, adata: AnnData, attr: str, key: Optional[str] = None):
=======
    def __init__(self, adata: AnnData, attr: str, key: str, dist_key: Union[Any, Tuple[Any, Any]]):
>>>>>>> 5a09f695
        self._adata = adata
        self._attr = attr
        self._key = key
        self._dist_key = dist_key

<<<<<<< HEAD
    @abstractmethod
    def _compute(self, *args: Any, **kwargs: Any) -> ArrayLike:
        pass

    def __call__(self, *args: Any, **kwargs: Any) -> ArrayLike:
        """Compute a cost matrix from :attr:`adata`.

        Parameters
        ----------
        args
            Positional arguments for :meth:`_compute`.
        kwargs
            Keyword arguments for :meth:`_compute`.

        Returns
        -------
        The computed cost matrix.
        """
        cost = self._compute(*args, **kwargs)
        if not np.all(np.isnan(cost)):
            maxx = np.nanmax(cost)
            logger.warning(f"Cost matrix contains `NaN` values, setting them to the maximum value `{maxx}`.")
            cost = np.nan_to_num(cost, nan=maxx)  # type: ignore[call-overload]
        return cost
=======
    def __call__(self, *args: Any, **kwargs: Any) -> ArrayLike:
        return self._compute(*args, **kwargs)
>>>>>>> 5a09f695

    @classmethod
    def create(cls, kind: Literal["leaf_distance", "barcode_distance"], *args: Any, **kwargs: Any) -> "BaseCost":
        """Create :mod:`moscot` cost instance.

        Parameters
        ----------
        kind
            Kind of the cost matrix to create.
        args
            Positional arguments for :class:`moscot.costs.BaseCost`.
        kwargs
            Keyword arguments for :class:`moscot.costs.BaseCost`.

        Returns
        -------
        The base cost instance.
        """
        if kind == "leaf_distance":
            return LeafDistance(*args, **kwargs)
        if kind == "barcode_distance":
            return BarcodeDistance(*args, **kwargs)
        raise NotImplementedError(f"Cost function `{kind}` is not yet implemented.")

<<<<<<< HEAD
    @property
    def adata(self) -> AnnData:
        """Annotated data object."""
        return self._adata

    @property
    @abstractmethod
    def data(self) -> Any:
        """Container containing the data."""


class BarcodeDistance(BaseCost):
    """Barcode distances."""

    @property
    def data(self) -> ArrayLike:
        try:
            container = getattr(self.adata, self._attr)
            return container[self._key]
        except AttributeError:
            raise AttributeError(f"`Anndata` has no attribute `{self._attr}`.") from None
        except KeyError:
            raise KeyError(f"Unable to find data in `adata.{self._attr}[{self._key!r}]`.") from None
=======

class BarcodeDistance(BaseLoss):
    """Class handling Barcode distances."""
>>>>>>> 5a09f695

    def _compute(
        self,
        *_: Any,
        **__: Any,
    ) -> ArrayLike:
        barcodes = self.data
        n_cells = barcodes.shape[0]
        distances = np.zeros((n_cells, n_cells))
        for i in range(n_cells):
            distances[i, i + 1 :] = [
                self._scaled_hamming_dist(barcodes[i, :], barcodes[j, :]) for j in range(i + 1, n_cells)
            ]
        return distances + np.transpose(distances)

    @staticmethod
    def _scaled_hamming_dist(x: ArrayLike, y: ArrayLike) -> float:
        """Adapted from `LineageOT <https://github.com/aforr/LineageOT/>`_."""
        shared_indices = (x >= 0) & (y >= 0)
        b1 = x[shared_indices]

        # there may not be any sites where both were measured
        if not len(b1):
            return np.nan
        b2 = y[shared_indices]

        differences = b1 != b2
        double_scars = differences & (b1 != 0) & (b2 != 0)

        return (np.sum(differences) + np.sum(double_scars)) / len(b1)


class LeafDistance(BaseCost):
    """Tree leaf distances."""

<<<<<<< HEAD
    @property
    def data(self) -> nx.Graph:
        try:
            if self._attr != "uns":
                raise NotImplementedError(f"Extracting trees from `adata.{self._attr}` is not yet implemented.")

            tree = self.adata.uns["trees"][self._key]
            if not isinstance(tree, nx.Graph):
=======
    def _compute(
        self,
        **kwargs: Any,
    ) -> ArrayLike:
        """
        Compute the matrix of pairwise distances between leaves of the tree
        """
        if self._attr == "uns":
            tree = self._adata.uns[self._key][self._dist_key]
            if not isinstance(tree, nx.DiGraph):
>>>>>>> 5a09f695
                raise TypeError(
                    f"Expected the tree in `adata.uns['trees'][{self._dist_key!r}]` "
                    f"to be a `networkx.DiGraph`, found `{type(tree)}`."
                )
            return tree
        except KeyError:
            raise KeyError(f"Unable to find tree in `adata.{self._attr}['trees'][{self._key!r}]`.") from None

<<<<<<< HEAD
    def _compute(
        self,
        **kwargs: Any,
    ) -> ArrayLike:
        tree = self.data
=======
    def _create_cost_from_tree(self, tree: nx.DiGraph, **kwargs: Any) -> ArrayLike:
        # TODO(@MUCDK): more efficient, problem: `target`in `multi_source_dijkstra` cannot be chosen as a subset
>>>>>>> 5a09f695
        undirected_tree = tree.to_undirected()
        leaves = self._get_leaves(undirected_tree)
        n_leaves = len(leaves)

        distances = np.zeros((n_leaves, n_leaves), dtype=np.float_)
        for i, leaf in enumerate(leaves):
            # TODO(@MUCDK): more efficient, problem: `target`in `multi_source_dijkstra` cannot be chosen as a subset
            distance_dictionary = nx.multi_source_dijkstra(undirected_tree, [leaf], **kwargs)[0]
            distances[i, :] = [distance_dictionary.get(leaf) for leaf in leaves]

        return distances

    def _get_leaves(self, tree: nx.DiGraph, cell_to_leaf: Optional[Mapping[str, Any]] = None) -> List[Any]:
        leaves = [node for node in tree if tree.degree(node) == 1]
        if not set(self.adata.obs_names).issubset(leaves):
            if cell_to_leaf is None:
                raise ValueError("Leaves do not match `AnnData`'s observation names, please specify `cell_to_leaf`.")
            return [cell_to_leaf[cell] for cell in self.adata.obs.index]
        return [cell for cell in self.adata.obs_names if cell in leaves]<|MERGE_RESOLUTION|>--- conflicted
+++ resolved
@@ -1,9 +1,5 @@
 from abc import ABC, abstractmethod
-<<<<<<< HEAD
-from typing import Any, List, Literal, Mapping, Optional
-=======
 from typing import Any, List, Tuple, Union, Literal, Mapping, Optional
->>>>>>> 5a09f695
 
 import networkx as nx
 
@@ -29,19 +25,16 @@
         Attribute of :attr:`adata` to access when computing the cost.
     key
         Key in in the ``attr`` of :attr:`adata` to access when computing the cost.
+    dist_key
+        Key which determines into which subset :attr:`adata` belongs.
     """
 
-<<<<<<< HEAD
-    def __init__(self, adata: AnnData, attr: str, key: Optional[str] = None):
-=======
     def __init__(self, adata: AnnData, attr: str, key: str, dist_key: Union[Any, Tuple[Any, Any]]):
->>>>>>> 5a09f695
         self._adata = adata
         self._attr = attr
         self._key = key
         self._dist_key = dist_key
 
-<<<<<<< HEAD
     @abstractmethod
     def _compute(self, *args: Any, **kwargs: Any) -> ArrayLike:
         pass
@@ -66,10 +59,6 @@
             logger.warning(f"Cost matrix contains `NaN` values, setting them to the maximum value `{maxx}`.")
             cost = np.nan_to_num(cost, nan=maxx)  # type: ignore[call-overload]
         return cost
-=======
-    def __call__(self, *args: Any, **kwargs: Any) -> ArrayLike:
-        return self._compute(*args, **kwargs)
->>>>>>> 5a09f695
 
     @classmethod
     def create(cls, kind: Literal["leaf_distance", "barcode_distance"], *args: Any, **kwargs: Any) -> "BaseCost":
@@ -94,7 +83,6 @@
             return BarcodeDistance(*args, **kwargs)
         raise NotImplementedError(f"Cost function `{kind}` is not yet implemented.")
 
-<<<<<<< HEAD
     @property
     def adata(self) -> AnnData:
         """Annotated data object."""
@@ -118,11 +106,6 @@
             raise AttributeError(f"`Anndata` has no attribute `{self._attr}`.") from None
         except KeyError:
             raise KeyError(f"Unable to find data in `adata.{self._attr}[{self._key!r}]`.") from None
-=======
-
-class BarcodeDistance(BaseLoss):
-    """Class handling Barcode distances."""
->>>>>>> 5a09f695
 
     def _compute(
         self,
@@ -158,45 +141,28 @@
 class LeafDistance(BaseCost):
     """Tree leaf distances."""
 
-<<<<<<< HEAD
     @property
     def data(self) -> nx.Graph:
         try:
             if self._attr != "uns":
                 raise NotImplementedError(f"Extracting trees from `adata.{self._attr}` is not yet implemented.")
 
-            tree = self.adata.uns["trees"][self._key]
+            tree = self.adata.uns[self._key][self._dist_key]
             if not isinstance(tree, nx.Graph):
-=======
-    def _compute(
-        self,
-        **kwargs: Any,
-    ) -> ArrayLike:
-        """
-        Compute the matrix of pairwise distances between leaves of the tree
-        """
-        if self._attr == "uns":
-            tree = self._adata.uns[self._key][self._dist_key]
-            if not isinstance(tree, nx.DiGraph):
->>>>>>> 5a09f695
                 raise TypeError(
-                    f"Expected the tree in `adata.uns['trees'][{self._dist_key!r}]` "
+                    f"Expected the tree in `adata.uns[{self._key!r}][{self._dist_key!r}]` "
                     f"to be a `networkx.DiGraph`, found `{type(tree)}`."
                 )
+
             return tree
         except KeyError:
-            raise KeyError(f"Unable to find tree in `adata.{self._attr}['trees'][{self._key!r}]`.") from None
+            raise KeyError(f"Unable to find tree in `adata.{self._attr}[{self._key!r}][{self._dist_key!r}]`.") from None
 
-<<<<<<< HEAD
     def _compute(
         self,
         **kwargs: Any,
     ) -> ArrayLike:
         tree = self.data
-=======
-    def _create_cost_from_tree(self, tree: nx.DiGraph, **kwargs: Any) -> ArrayLike:
-        # TODO(@MUCDK): more efficient, problem: `target`in `multi_source_dijkstra` cannot be chosen as a subset
->>>>>>> 5a09f695
         undirected_tree = tree.to_undirected()
         leaves = self._get_leaves(undirected_tree)
         n_leaves = len(leaves)
@@ -209,7 +175,7 @@
 
         return distances
 
-    def _get_leaves(self, tree: nx.DiGraph, cell_to_leaf: Optional[Mapping[str, Any]] = None) -> List[Any]:
+    def _get_leaves(self, tree: nx.Graph, cell_to_leaf: Optional[Mapping[str, Any]] = None) -> List[Any]:
         leaves = [node for node in tree if tree.degree(node) == 1]
         if not set(self.adata.obs_names).issubset(leaves):
             if cell_to_leaf is None:
