--- conflicted
+++ resolved
@@ -11,15 +11,9 @@
 from scanpy import read
 from anndata import AnnData
 
-from moscot._docs._docs import d
 from moscot.datasets._utils import _get_random_trees
 
-<<<<<<< HEAD
-__all__ = ["mosta", "hspc", "drosophila", "simulation", "sim_align", "simulate_data"]
-=======
-# TODO(michalk8): expose all
-__all__ = ["TedSim", "mosta", "hspc", "drosophila_sc", "drosophila_sp", "sim_align", "simulate_data"]
->>>>>>> af130480
+__all__ = ["mosta", "hspc", "drosophila", "tedsim", "sim_align", "simulate_data"]
 PathLike = Union[os.PathLike, str]
 
 _datasets = MappingProxyType(
@@ -63,15 +57,7 @@
     fpath = str(fpath)
     if not fpath.endswith(".h5ad"):
         fpath += ".h5ad"
-<<<<<<< HEAD
     fpath = os.path.expanduser(fpath)
-=======
-    kwargs.setdefault("sparse", True)
-    kwargs.setdefault("cache", True)
-    fpath = os.path.expanduser(f"~/.cache/moscot/{fpath}")
-
-    adata = read(filename=fpath, backup_url=backup_url, **kwargs)
->>>>>>> af130480
 
     adata = read(filename=fpath, backup_url=backup_url, sparse=sparse, cache=cache, **kwargs)
     if adata.shape != expected_shape:
@@ -80,53 +66,13 @@
     return adata
 
 
-@d.dedent
-<<<<<<< HEAD
-=======
-def TedSim(
-    path: PathLike = "datasets/TedSim",
-    **kwargs: Any,
-) -> AnnData:
-    """
-    Dataset simulated with TedSim :cite:`pan:21`.
-
-    The data was simulated with asymmetric division rate of 0.2 and intermediate state stepsize of 0.2.
-    :attr:`anndata.AnnData.X` entry was preprocessed using
-    :meth:`scanpy.pp.normalize_total` and :meth:`scanpy.pp.log1p`. :attr:`anndata.AnnData.obsm` contains the barcodes
-    and :attr:`anndata.AnnData.obs` contains the metadata fields parent, cluster, depth, time and cellID.
-    Similarly :attr:'anndata.AnnData.obsp' contains pre-computed barcodes distance cost matrices in "barcodes_cost".
-
-    Parameters
-    ----------
-    path_prefix
-        Location where file is saved to with the filename completed by the `size`.
-    size
-        Number of cells corresponding to the latter of the two time points.
-    kwargs
-        TODO.
-
-    Returns
-    -------
-    %(adata)s
-    """
-    return _load_dataset_from_url(path, *_datasets["TedSim"], **kwargs)
-
-
-@d.dedent
->>>>>>> af130480
 def mosta(
     path: PathLike = "~/.cache/moscot/mosta.h5ad",
     **kwargs: Any,
-<<<<<<< HEAD
-) -> AnnData:
+) -> AnnData:  # pragma: no cover
     """Preprocessed and extracted data as provided in :cite:`chen:22`.
 
     Includes embryo sections `E9.5`, `E2S1`, `E10.5`, `E2S1`, `E11.5`, `E1S2`.
-=======
-) -> AnnData:  # pragma: no cover
-    """
-    Preprocessed and extracted data as provided in :cite:`chen:22`.
->>>>>>> af130480
 
     The :attr:`anndata.AnnData.X` is based on reprocessing of the counts data using
     :func:`scanpy.pp.normalize_total` and :func:`scanpy.pp.log1p`.
@@ -145,20 +91,12 @@
     return _load_dataset_from_url(path, *_datasets["mosta"], **kwargs)
 
 
-@d.dedent
 def hspc(
     path: PathLike = "~./cache/moscot/hspc.h5ad",
     **kwargs: Any,
-<<<<<<< HEAD
-) -> AnnData:
+) -> AnnData:  # pragma: no cover
     """Subsampled and processed data from the `NeurIPS Multimodal Single-Cell Integration Challenge \
     <https://www.kaggle.com/competitions/open-problems-multimodal/data>`_.
-=======
-) -> AnnData:  # pragma: no cover
-    """
-    Subsampled and processed data of the `NeurIPS Multimodal Single-Cell Integration Challenge \
-    <https://www.kaggle.com/competitions/open-problems-multimodal/data>`.
->>>>>>> af130480
 
     4000 cells were randomly selected after filtering the multiome training data of the donor `31800`.
     Subsequently, the top 2000 highly variable genes were selected. Peaks appearing in less than 5%
@@ -178,20 +116,12 @@
     return _load_dataset_from_url(path, *_datasets["hspc"], **kwargs)
 
 
-@d.dedent
 def drosophila(
     path: PathLike = "~/.cache/moscot/drosophila.h5ad",
     spatial: bool = False,
     **kwargs: Any,
-<<<<<<< HEAD
 ) -> AnnData:
     """Embryo of Drosophila melanogaster described in :cite:`Li-spatial:22`.
-=======
-) -> AnnData:  # pragma: no cover
-    """
-    Single-cell transcriptomics of embryo of drosophila melanogaster \
-    as described in :cite:`Li-spatial:22`.
->>>>>>> af130480
 
     Minimal pre-processing was performed, such as gene and cell filtering, as well as normalization,
     see the `processing steps <https://github.com/theislab/moscot-framework_reproducibility>`_.
@@ -215,48 +145,38 @@
     return _load_dataset_from_url(path + "_sc.h5ad", *_datasets["adata_dm_sc"], **kwargs)
 
 
-@d.dedent
-def simulation(
-    path: PathLike = "~/.cache/moscot/simulated.h5ad",
-    size: Literal[1024, 15360] = 1024,
-    **kwargs: Any,
-<<<<<<< HEAD
-) -> AnnData:
-    """`TedSim` :cite:`pan:21` simulated dataset.
-=======
-) -> AnnData:  # pragma: no cover
-    """
-    Spatial transcriptomics of embryo of drosophila melanogaster \
-    as described in :cite:`Li-spatial:22`.
-
-    Minimal pre-processing was performed, such as gene and cell filtering
-    as well as normalization. Processing steps at
-    https://github.com/theislab/moscot-framework_reproducibility.
->>>>>>> af130480
-
-    Parameters
-    ----------
-    path
-        Path where to save the file.
-    size
-        Number of cells corresponding to the latter of the two time points.
-    kwargs
-        Keyword arguments for :func:`scanpy.read`.
-
-    Returns
-    -------
-    Annotated data object.
-    """
-    if size not in (1024, 15360):
-        raise ValueError(f"Invalid size `{size}`, available values are: `{(1024, 15360)}`.")
-    return _load_dataset_from_url(f"{path}_{size}", *_datasets[f"tedsim_{size}"], **kwargs)
-
-
-@d.dedent
+def tedsim(
+    path: PathLike = "~/.cache/moscot/tedsim.h5ad",
+    **kwargs: Any,
+) -> AnnData:  # pragma: no cover
+    """Dataset simulated with TedSim :cite:`pan:21`.
+
+    The data was simulated with asymmetric division rate of `0.2` and intermediate state step size of `0.2`.
+    :attr:`anndata.AnnData.X` was preprocessed using :func:`scanpy.pp.normalize_total` and :func:`scanpy.pp.log1p`.
+
+    The annotated data object contains the following fields:
+
+    - :attr:`anndata.AnnData.obsm` ``['barcodes']``: the barcodes.
+    - :attr:'anndata.AnnData.obsp' ``['barcodes_cost']``: contains pre-computed barcodes distance cost matrices.
+
+    Parameters
+    ----------
+    path
+        Location where the file is saved to.
+    kwargs
+        Keyword arguments for :func:`scanpy.read`.
+
+    Returns
+    -------
+    Annotated data object.
+    """
+    return _load_dataset_from_url(path, *_datasets["TedSim"], **kwargs)
+
+
 def sim_align(
     path: PathLike = "~/.cache/moscot/sim_align.h5ad",
     **kwargs: Any,
-) -> AnnData:
+) -> AnnData:  # pragma: no cover
     """Spatial transcriptomics simulated dataset as described in :cite:`Jones-spatial:22`.
 
     Parameters
