from copy import copy
from types import MappingProxyType
from typing import Any, Set, Dict, List, Type, Tuple, Union, Mapping, Iterable, Optional, TYPE_CHECKING
from collections import defaultdict

from matplotlib import colors as mcolors, pyplot as plt
from matplotlib.axes import Axes
from matplotlib.colors import ListedColormap
from mpl_toolkits.axes_grid1 import make_axes_locatable
import pandas as pd
import matplotlib as mpl

import numpy as np

from anndata import AnnData
from scanpy.plotting._utils import add_colors_for_categorical_sample_annotation as add_color_palette
import scanpy as sc

from moscot.problems.base import CompoundProblem  # type: ignore[attr-defined]
from moscot._constants._constants import AggregationMode
from moscot.problems.base._compound_problem import K


def set_palette(
    adata: AnnData,
    key: str,
    cont_cmap: Union[str, mcolors.Colormap] = "viridis",
    force_update_colors: bool = False,
    **_: Any,
) -> None:
    """Set palette."""
    if key not in adata.obs.columns:
        raise KeyError("TODO: invalid key.")
    uns_key = f"{key}_colors"
    if uns_key not in adata.uns:
        add_color_palette(adata, key=key, palette=cont_cmap, force_update_colors=force_update_colors)


# adapted from https://github.com/anazalea/pySankey/blob/master/pysankey/sankey.py
def _sankey(
    adata: AnnData,
    key: str,
    transition_matrices: List[pd.DataFrame],
    captions: Optional[List[str]] = None,
    colorDict: Optional[Union[Dict[Any, str], ListedColormap]] = None,
    title: Optional[str] = None,
    figsize: Optional[Tuple[float, float]] = None,
    dpi: Optional[int] = None,
    ax: Optional[Axes] = None,
    cont_cmap: Union[str, mcolors.Colormap] = "viridis",
    fontsize: float = 12.0,
    horizontal_space: float = 1.5,
    force_update_colors: bool = False,
    **_: Any,
) -> mpl.figure.Figure:
    if ax is None:
        fig, ax = plt.subplots(constrained_layout=True, dpi=dpi, figsize=figsize)
    if captions is not None and len(captions) != len(transition_matrices):
        raise ValueError("TODO: If `captions` are specified length has to be same as of `transition_matrices`.")
    if colorDict is None:
        # TODO: adapt for unique categories
        set_palette(adata=adata, key=key, cont_cmap=cont_cmap, force_update_colors=force_update_colors)

        colorDict = {cat: adata.uns[f"{key}_colors"][i] for i, cat in enumerate(adata.obs[key].cat.categories)}
    else:
        missing = [label for label in adata.obs[key].cat.categories if label not in colorDict]
        if missing:
            msg = "The colorDict parameter is missing values for the following labels : "
            msg += f", {missing}"
            raise ValueError(msg)
    left_pos = [0]
    for ind, dataFrame in enumerate(transition_matrices):
        dataFrame /= dataFrame.values.sum()
        leftLabels = list(dataFrame.index)
        rightLabels = list(dataFrame.columns)

        # Determine positions of left label patches and total widths
        leftWidths: Dict[Any, Dict[Any, float]] = defaultdict()
        for i, leftLabel in enumerate(leftLabels):
            myD = {}
            myD["left"] = dataFrame.loc[leftLabel, :].sum()
            if i == 0:
                myD["bottom"] = 0
                myD["top"] = myD["left"]
            else:
                myD["bottom"] = leftWidths[leftLabels[i - 1]]["top"]
                myD["top"] = myD["bottom"] + myD["left"]
                topEdge = myD["top"]
            leftWidths[leftLabel] = myD

        # Determine positions of right label patches and total widths
        rightWidths: Dict[Any, Dict[Any, float]] = defaultdict()
        for i, rightLabel in enumerate(rightLabels):
            myD = {}
            myD["right"] = dataFrame.loc[:, rightLabel].sum()
            if i == 0:
                myD["bottom"] = 0
                myD["top"] = myD["right"]
            else:
                myD["bottom"] = rightWidths[rightLabels[i - 1]]["top"]
                myD["top"] = myD["bottom"] + myD["right"]
                topEdge = myD["top"]
            rightWidths[rightLabel] = myD

        # Total vertical extent of diagram
        xMax = topEdge

        # Draw vertical bars on left and right of each label"s section & print label
        for leftLabel in leftLabels:
            if ind == 0:
                ax.fill_between(
                    [-0.02 * xMax, 0],
                    2 * [leftWidths[leftLabel]["bottom"]],
                    2 * [leftWidths[leftLabel]["bottom"] + leftWidths[leftLabel]["left"]],
                    color=colorDict[leftLabel],
                    alpha=0.99,
                )
                ax.text(
                    -0.05 * xMax,
                    leftWidths[leftLabel]["bottom"] + 0.5 * leftWidths[leftLabel]["left"],
                    leftLabel,
                    {"ha": "right", "va": "center"},
                    fontsize=fontsize,
                )
        for rightLabel in rightLabels:
            ax.fill_between(
                [xMax + left_pos[ind], 1.02 * xMax + left_pos[ind]],
                2 * [rightWidths[rightLabel]["bottom"]],
                2 * [rightWidths[rightLabel]["bottom"] + rightWidths[rightLabel]["right"]],
                color=colorDict[rightLabel],
                alpha=0.99,
            )
            ax.text(
                1.05 * xMax + left_pos[ind],
                rightWidths[rightLabel]["bottom"] + 0.5 * rightWidths[rightLabel]["right"],
                rightLabel,
                {"ha": "left", "va": "center"},
                fontsize=fontsize,
            )

        if captions is not None:
            ax.text(left_pos[ind] + 0.3 * xMax, -0.1, captions[ind])

        left_pos += [horizontal_space * xMax]

        # Plot strips
        for leftLabel in leftLabels:
            for rightLabel in rightLabels:
                labelColor = leftLabel
                if dataFrame.loc[leftLabel, rightLabel] > 0:
                    # Create array of y values for each strip, half at left value,
                    # half at right, convolve
                    ys_d = np.array(50 * [leftWidths[leftLabel]["bottom"]] + 50 * [rightWidths[rightLabel]["bottom"]])
                    ys_d = np.convolve(ys_d, 0.05 * np.ones(20), mode="valid")
                    ys_d = np.convolve(ys_d, 0.05 * np.ones(20), mode="valid")
                    ys_u = np.array(
                        50 * [leftWidths[leftLabel]["bottom"] + dataFrame.loc[leftLabel, rightLabel]]
                        + 50 * [rightWidths[rightLabel]["bottom"] + dataFrame.loc[leftLabel, rightLabel]]
                    )
                    ys_u = np.convolve(ys_u, 0.05 * np.ones(20), mode="valid")
                    ys_u = np.convolve(ys_u, 0.05 * np.ones(20), mode="valid")

                    # Update bottom edges at each label so next strip starts at the right place
                    leftWidths[leftLabel]["bottom"] += dataFrame.loc[leftLabel, rightLabel]
                    rightWidths[rightLabel]["bottom"] += dataFrame.loc[leftLabel, rightLabel]

                    if ind == 0:
                        ax.fill_between(
                            np.linspace(0 + left_pos[ind], xMax + left_pos[ind], len(ys_d)),
                            ys_d,
                            ys_u,
                            alpha=0.65,
                            color=colorDict[labelColor],
                        )
                    else:
                        ax.fill_between(
                            np.linspace(0 + left_pos[ind], xMax + left_pos[ind], len(ys_d)),
                            ys_d,
                            ys_u,
                            alpha=0.65,
                            color=colorDict[labelColor],
                        )

        ax.axis("off")
        ax.set_title(title)


def _heatmap(
    row_adata: AnnData,
    col_adata: AnnData,
    transition_matrix: pd.DataFrame,
    row_annotation: str,
    col_annotation: str,
    row_annotation_label: Optional[str] = None,
    col_annotation_label: Optional[str] = None,
    cont_cmap: Union[str, mcolors.Colormap] = "viridis",
    annotate_values: Optional[str] = "{x:.2f}",
    fontsize: float = 7.0,
    figsize: Optional[Tuple[float, float]] = None,
    dpi: Optional[int] = None,
    save: Optional[str] = None,
    cbar_kwargs: Mapping[str, Any] = MappingProxyType({}),
    ax: Optional[Axes] = None,
    return_fig: Optional[bool] = None,
    **kwargs: Any,
) -> Optional[mpl.figure.Figure]:
    cbar_kwargs = dict(cbar_kwargs)

    if ax is None:
        fig, ax = plt.subplots(constrained_layout=True, dpi=dpi, figsize=figsize)
    if row_annotation != AggregationMode.CELL:
        set_palette(adata=row_adata, key=row_annotation, cont_cmap=cont_cmap)
    if col_annotation != AggregationMode.CELL:
        set_palette(adata=col_adata, key=col_annotation, cont_cmap=cont_cmap)

    row_cmap, col_cmap, row_norm, col_norm = _get_cmap_norm(
        row_adata, col_adata, transition_matrix, row_annotation, col_annotation
    )

    row_sm = mpl.cm.ScalarMappable(cmap=row_cmap, norm=row_norm)
    col_sm = mpl.cm.ScalarMappable(cmap=col_cmap, norm=col_norm)

    norm = mpl.colors.Normalize(
        vmin=kwargs.pop("vmin", np.nanmin(transition_matrix)), vmax=kwargs.pop("vmax", np.nanmax(transition_matrix))
    )
    cont_cmap = copy(plt.get_cmap(cont_cmap))
    cont_cmap.set_bad(color="grey")

    im = ax.imshow(transition_matrix, cmap=cont_cmap, norm=norm)
    ax.grid(False)
    ax.tick_params(top=False, bottom=False, labeltop=False, labelbottom=False)
    ax.set_xticks([])
    ax.set_yticks([])

    if annotate_values is not None:
        _annotate_heatmap(transition_matrix, im, valfmt=annotate_values, cmap=cont_cmap, fontsize=fontsize, **kwargs)

    divider = make_axes_locatable(ax)
    cax = divider.append_axes("right", size="1%", pad=0.1)

    _ = fig.colorbar(
        im,
        cax=cax,
        ticks=np.linspace(norm.vmin, norm.vmax, 10),
        orientation="vertical",
        format="%0.2f",
        **cbar_kwargs,
    )

    if col_annotation != AggregationMode.CELL:
        col_cats = divider.append_axes("top", size="2%", pad=0)
        c = fig.colorbar(col_sm, cax=col_cats, orientation="horizontal", ticklocation="top")

        c.set_ticks(np.arange(transition_matrix.shape[1]) + 0.5)
        c.ax.set_xticklabels(transition_matrix.columns, rotation=90)
        c.set_label(col_annotation if col_annotation_label is None else col_annotation_label)
    if row_annotation != AggregationMode.CELL:
        row_cats = divider.append_axes("left", size="2%", pad=0)
        c = fig.colorbar(row_sm, cax=row_cats, orientation="vertical", ticklocation="left")

<<<<<<< HEAD
        c.set_ticks(np.arange(transition_matrix.shape[0]) + 0.5)
        c.ax.set_yticklabels(transition_matrix.index[::-1])
        c.set_label(row_annotation if row_annotation_label is None else row_annotation_label)
=======
    c.set_ticks(np.arange(transition_matrix.shape[0]) + 0.5)
    c.ax.set_yticklabels(transition_matrix.index[::-1])
    c.set_label(row_annotation if row_annotation_label is None else row_annotation_label)
>>>>>>> 6d0396d9

    if save:
        fig.savefig(save, bbox_inches="tight")
    if return_fig:
        return fig


def _get_black_or_white(value: float, cmap: mcolors.Colormap) -> str:
    if not (0.0 <= value <= 1.0):
        raise ValueError(f"Value must be in range `[0, 1]`, found `{value}`.")

    r, g, b, *_ = (int(c * 255) for c in cmap(value))
    return _contrasting_color(r, g, b)


def _annotate_heatmap(
    transition_matrix: pd.DataFrame,
    im: mpl.image.AxesImage,
    valfmt: str = "{x:.2f}",
    cmap: Union[mpl.colors.Colormap, str] = "viridis",
    fontsize: float = 5,
    **kwargs: Any,
) -> None:
    # modified from matplotlib's site
    if isinstance(cmap, str):
        cmap = plt.get_cmap(cmap)

    kw = {"ha": "center", "va": "center"}
    kw.update(**kwargs)

    if isinstance(valfmt, str):
        valfmt = mpl.ticker.StrMethodFormatter(valfmt)
    if TYPE_CHECKING:
        assert callable(valfmt)

    for i in range(transition_matrix.shape[0]):
        for j in range(transition_matrix.shape[1]):
            val = im.norm(transition_matrix.iloc[i, j])
            if np.isnan(val):
                continue
            kw.update(color=_get_black_or_white(val, cmap))
            im.axes.text(j, i, valfmt(transition_matrix.iloc[i, j], None), fontsize=fontsize, **kw)


def _get_cmap_norm(
    row_adata: AnnData,
    col_adata: AnnData,
    transition_matrix: pd.DataFrame,
    row_annotation: str,
    col_annotation: str,
) -> Tuple[mcolors.ListedColormap, mcolors.ListedColormap, mcolors.BoundaryNorm, mcolors.BoundaryNorm]:
<<<<<<< HEAD
    if row_annotation != AggregationMode.CELL:
        row_color_dict = {
            row_adata.obs[row_annotation].cat.categories[i]: col
            for i, col in enumerate(row_adata.uns[f"{row_annotation}_colors"])
        }
        row_colors = [row_color_dict[cat] for cat in transition_matrix.index][::-1]
    else:
        row_colors = [0, 0, 0]
    if col_annotation != AggregationMode.CELL:
        col_color_dict = {
            col_adata.obs[col_annotation].cat.categories[i]: col
            for i, col in enumerate(col_adata.uns[f"{col_annotation}_colors"])
        }
        col_colors = [col_color_dict[cat] for cat in transition_matrix.columns]
    else:
        col_colors = [0, 0, 0]
=======
    row_color_dict = {
        row_adata.obs[row_annotation].cat.categories[i]: col
        for i, col in enumerate(row_adata.uns[f"{row_annotation}_colors"])
    }
    col_color_dict = {
        col_adata.obs[col_annotation].cat.categories[i]: col
        for i, col in enumerate(col_adata.uns[f"{col_annotation}_colors"])
    }

    row_colors = [row_color_dict[cat] for cat in transition_matrix.index][::-1]
    col_colors = [col_color_dict[cat] for cat in transition_matrix.columns]
>>>>>>> 6d0396d9

    row_cmap = mcolors.ListedColormap(row_colors)
    col_cmap = mcolors.ListedColormap(col_colors)
    row_norm = mcolors.BoundaryNorm(np.arange(transition_matrix.shape[0] + 1), transition_matrix.shape[0])
    col_norm = mcolors.BoundaryNorm(np.arange(transition_matrix.shape[1] + 1), transition_matrix.shape[1])

    return row_cmap, col_cmap, row_norm, col_norm


def _contrasting_color(r: int, g: int, b: int) -> str:
    for val in [r, g, b]:
        assert 0 <= val <= 255, f"Color value `{val}` is not in `[0, 255]`."

    return "#000000" if r * 0.299 + g * 0.587 + b * 0.114 > 186 else "#ffffff"


def _input_to_adatas(inp: Union[AnnData, Tuple[AnnData, AnnData], Type[CompoundProblem]]) -> Tuple[AnnData, AnnData]:
    if isinstance(inp, CompoundProblem):
        return inp.adata, inp._secondary_adata if hasattr(inp, "_secondary_adata") else inp.adata
    if isinstance(inp, AnnData):
        return inp, inp
    elif isinstance(inp, tuple):
        if not isinstance(inp[0], AnnData):
            raise TypeError("TODO: input must be `AnnData`.")
        if not isinstance(inp[1], AnnData):
            raise TypeError("TODO: input must be `AnnData`.")
        return inp  # type: ignore[return-value]
    else:
        raise NotImplementedError("TODO.")


def _plot_temporal(
    adata: AnnData,
    temporal_key: str,
    key_stored: str,
    time_points: Optional[Iterable[K]] = None,
    basis: str = "umap",
    result_key: str = "plot_tmp",
    constant_fill_value: float = 0.0,
    cont_cmap: Union[str, mcolors.Colormap] = "viridis",
    title: Optional[str] = None,
    figsize: Optional[Tuple[float, float]] = None,
    dpi: Optional[int] = None,
    save: Optional[str] = None,
    ax: Optional[Axes] = None,
    show: Optional[bool] = None,
    return_fig: Optional[bool] = None,
    **kwargs: Any,
) -> Optional[mpl.figure.Figure]:
    all_keys = adata.obs[temporal_key].unique()
    if time_points is None:
        constant_fill_keys: Set[K] = set()
    else:
        constant_fill_keys = set(all_keys) - set(time_points)
    tmp = np.full(len(adata), np.nan)
    for t in adata.obs[temporal_key].unique():
        mask = adata.obs[temporal_key] == t
        if t in constant_fill_keys:
            tmp[mask] = constant_fill_value
        else:
            tmp[mask] = adata[adata.obs[temporal_key] == t].obs[key_stored]

    adata.obs[result_key] = tmp

    sc.set_figure_params(figsize=figsize, dpi=dpi)  # TODO(@MUCDK, michalk8): necessary? want to make it uniform
    fig = sc.pl.embedding(
        adata=adata,
        basis=basis,
        color=result_key,
        color_map=cont_cmap,
        title=title,
        ax=ax,
        show=show,
        **kwargs,
    )

    if save:
        fig.savefig(save, bbox_inches="tight")
    if return_fig:
        return fig<|MERGE_RESOLUTION|>--- conflicted
+++ resolved
@@ -258,15 +258,9 @@
         row_cats = divider.append_axes("left", size="2%", pad=0)
         c = fig.colorbar(row_sm, cax=row_cats, orientation="vertical", ticklocation="left")
 
-<<<<<<< HEAD
         c.set_ticks(np.arange(transition_matrix.shape[0]) + 0.5)
         c.ax.set_yticklabels(transition_matrix.index[::-1])
         c.set_label(row_annotation if row_annotation_label is None else row_annotation_label)
-=======
-    c.set_ticks(np.arange(transition_matrix.shape[0]) + 0.5)
-    c.ax.set_yticklabels(transition_matrix.index[::-1])
-    c.set_label(row_annotation if row_annotation_label is None else row_annotation_label)
->>>>>>> 6d0396d9
 
     if save:
         fig.savefig(save, bbox_inches="tight")
@@ -318,7 +312,7 @@
     row_annotation: str,
     col_annotation: str,
 ) -> Tuple[mcolors.ListedColormap, mcolors.ListedColormap, mcolors.BoundaryNorm, mcolors.BoundaryNorm]:
-<<<<<<< HEAD
+
     if row_annotation != AggregationMode.CELL:
         row_color_dict = {
             row_adata.obs[row_annotation].cat.categories[i]: col
@@ -335,19 +329,6 @@
         col_colors = [col_color_dict[cat] for cat in transition_matrix.columns]
     else:
         col_colors = [0, 0, 0]
-=======
-    row_color_dict = {
-        row_adata.obs[row_annotation].cat.categories[i]: col
-        for i, col in enumerate(row_adata.uns[f"{row_annotation}_colors"])
-    }
-    col_color_dict = {
-        col_adata.obs[col_annotation].cat.categories[i]: col
-        for i, col in enumerate(col_adata.uns[f"{col_annotation}_colors"])
-    }
-
-    row_colors = [row_color_dict[cat] for cat in transition_matrix.index][::-1]
-    col_colors = [col_color_dict[cat] for cat in transition_matrix.columns]
->>>>>>> 6d0396d9
 
     row_cmap = mcolors.ListedColormap(row_colors)
     col_cmap = mcolors.ListedColormap(col_colors)
