from docrep import DocstringProcessor

_cell_trans_params = """\
source
    Key identifying the source distribution.
target
    Key identifying the target distribution.
source_groups
    Can be one of the following:

        - if `source_groups` is of type :class:`str` this should correspond to a key in
          :attr:`anndata.AnnData.obs`. In this case, the categories in the transition matrix correspond to the
          unique values in :attr:`anndata.AnnData.obs` ``['{source_groups}']``.
        - if `target_groups` is of type :class:`dict`, its key should correspond to a key in
<<<<<<< HEAD
        :attr:`anndata.AnnData.obs` and its value to a list containing a subset of categories present in
        :attr:`anndata.AnnData.obs` ``['{source_groups.keys()[0]}']``. The order of list determines the order
        in the transition matrix.
=======
          :attr:`anndata.AnnData.obs` and its value to a list containing a subset of categories present in
          :attr:`anndata.AnnData.obs` ``['{source_groups.keys()[0]}']``. The order of the list determines the order
          in the transition matrix.
>>>>>>> dd91d599

target_groups
    Can be one of the following:

        - if `target_groups` is of type :class:`str` this should correspond to a key in
          :attr:`anndata.AnnData.obs`. In this case, the categories in the transition matrix correspond to the
          unique values in :attr:`anndata.AnnData.obs` ``['{target_groups}']``.
        - if `target_groups` is of :class:`dict`, its key should correspond to a key in
<<<<<<< HEAD
        :attr:`anndata.AnnData.obs` and its value to a list containing a subset of categories present in
        :attr:`anndata.AnnData.obs` ``['{target_groups.keys()[0]}']``. The order of list determines the order
        in the transition matrix."""
=======
          :attr:`anndata.AnnData.obs` and its value to a list containing a subset of categories present in
          :attr:`anndata.AnnData.obs` ``['{target_groups.keys()[0]}']``. The order of the list determines the order
          in the transition matrix.
"""
>>>>>>> dd91d599
_key = """\
key
    Key in :attr:`anndata.AnnData.obs` allocating the cell to a certain cell distribution (e.g. batch)."""
_aggregation_mode = """\
aggregation_mode

    - `group`: transition probabilities from the groups defined by `source_annotation` are returned.
    - `cell`: the transition probabilities for each cell are returned.
"""
_online = """\
online
    If `True` the transport matrix is not materialised if it was solved in low-rank mode or with `batch_size != None`.
    This reduces memory complexity but increases run time."""
_other_key = """\
other_key
    Key in :attr:`anndata.AnnData.obs` allocating the cell to a certain cell distribution (e.g. batch)."""
_other_adata = """\
adata
    Annotated data object."""
_ott_jax_batch_size = """\
batch_size
    number of data points the matrix-vector products are applied to at the same time. The larger, the more memory
    is required."""
_key_added_plotting = """\
key_added
    Key in :attr:`anndata.AnnData.uns` and/or :attr:`anndata.AnnData.obs` where the results
    for the corresponding plotting functions are stored.
    See TODO Notebook for how :mod:`moscot.plotting` works."""
_return_cell_transition = """\
Transition matrix of cells or groups of cells."""
_notes_cell_transition = """\
To visualise the results, see :func:`moscot.pl.cell_transition`.
"""
_normalize = """\
normalize
    If `True` the transition matrix is normalized such that it is stochastic. If `forward` is `True`, the transition
    matrix is row-stochastic, otherwise column-stochastic."""
_forward_cell_transition = """\
forward
    If `True` computes transition from `source_annotations` to `target_annotations`, otherwise backward."""
_return_data = """\
return_data
    Whether to return the data."""
_return_all = """\
return_all
    If `True` returns all the intermediate masses if pushed through multiple transport plans, returned as a
    dictionary."""
_data = """\
data
    - If `data` is a :class:`str` this should correspond to a column in :attr:`anndata.AnnData.obs`.
      The transport map is applied to the subset corresponding to the source distribution
      (if `forward` is `True`) or target distribution (if `forward` is `False`) of that column.
    - If `data` is a :class:npt.ArrayLike the transport map is applied to `data`.
    - If `data` is a :class:`dict` then the keys should correspond to the tuple defining a single optimal
      transport map and the value should be one of the two cases described above.
"""
_subset = """\
subset
    Subset of :attr:`anndata.AnnData.obs` ``['{key}']`` values of which the policy is to be applied to."""
_source = """\
source
    Value in :attr:`anndata.AnnData.obs` defining the assignment to the source distribution."""
_target = """\
target
    Value in :attr:`anndata.AnnData.obs` defining the assignment to the target distribution."""
_scale_by_marginals = """\
scale_by_marginals
    If `True` the transport map is scaled to be a stochastic matrix by multiplying the resulting mass
    by the inverse of the marginals, TODO maybe EXAMPLE."""
_return_push_pull = """
Depending on `key_added` updates `adata` or returns the result:

    - In the former case all intermediate results are saved in :attr:`anndata.AnnData.obs`.
    - In the latter case all intermediate step results are returned if `return_all` is `True`,
      otherwise only the distribution at `source` is returned.
"""
_restrict_to_existing = """\
restrict_to_existing
    TODO.
"""
_order_annotations = """\
order_annotations
    Order of the annotations in the final plot, from top to bottom.
"""
_threshold = """\
threshold
    If not `None`, set all entries below `threshold` to 0.
"""


d_mixins = DocstringProcessor(
    cell_trans_params=_cell_trans_params,
    key=_key,
    forward_cell_transition=_forward_cell_transition,
    aggregation_mode=_aggregation_mode,
    online=_online,
    other_key=_other_key,
    other_adata=_other_adata,
    ott_jax_batch_size=_ott_jax_batch_size,
    key_added_plotting=_key_added_plotting,
    return_cell_transition=_return_cell_transition,
    notes_cell_transition=_notes_cell_transition,
    normalize=_normalize,
    # TODO(MUCDK): duplicate
    forward=_forward_cell_transition,
    return_data=_return_data,
    return_all=_return_all,
    return_push_pull=_return_push_pull,
    data=_data,
    subset=_subset,
    source=_source,
    target=_target,
    scale_by_marginals=_scale_by_marginals,
    restrict_to_existing=_restrict_to_existing,
    order_annotations=_order_annotations,
    threshold=_threshold,
)<|MERGE_RESOLUTION|>--- conflicted
+++ resolved
@@ -12,15 +12,9 @@
           :attr:`anndata.AnnData.obs`. In this case, the categories in the transition matrix correspond to the
           unique values in :attr:`anndata.AnnData.obs` ``['{source_groups}']``.
         - if `target_groups` is of type :class:`dict`, its key should correspond to a key in
-<<<<<<< HEAD
-        :attr:`anndata.AnnData.obs` and its value to a list containing a subset of categories present in
-        :attr:`anndata.AnnData.obs` ``['{source_groups.keys()[0]}']``. The order of list determines the order
-        in the transition matrix.
-=======
           :attr:`anndata.AnnData.obs` and its value to a list containing a subset of categories present in
           :attr:`anndata.AnnData.obs` ``['{source_groups.keys()[0]}']``. The order of the list determines the order
           in the transition matrix.
->>>>>>> dd91d599
 
 target_groups
     Can be one of the following:
@@ -29,16 +23,10 @@
           :attr:`anndata.AnnData.obs`. In this case, the categories in the transition matrix correspond to the
           unique values in :attr:`anndata.AnnData.obs` ``['{target_groups}']``.
         - if `target_groups` is of :class:`dict`, its key should correspond to a key in
-<<<<<<< HEAD
-        :attr:`anndata.AnnData.obs` and its value to a list containing a subset of categories present in
-        :attr:`anndata.AnnData.obs` ``['{target_groups.keys()[0]}']``. The order of list determines the order
-        in the transition matrix."""
-=======
           :attr:`anndata.AnnData.obs` and its value to a list containing a subset of categories present in
           :attr:`anndata.AnnData.obs` ``['{target_groups.keys()[0]}']``. The order of the list determines the order
           in the transition matrix.
 """
->>>>>>> dd91d599
 _key = """\
 key
     Key in :attr:`anndata.AnnData.obs` allocating the cell to a certain cell distribution (e.g. batch)."""
