--- conflicted
+++ resolved
@@ -54,12 +54,8 @@
     "anndata>=0.9.1",
     "scanpy>=1.9.3",
     "wrapt>=1.13.2",
-<<<<<<< HEAD
     "docrep>=0.3.2",
     "ott-jax>=0.4.1",
-=======
-    "ott-jax==0.4.0",
->>>>>>> 1b031272
     "cloudpickle>=2.2.0",
 ]
 
