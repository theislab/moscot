--- conflicted
+++ resolved
@@ -52,11 +52,7 @@
     # https://github.com/scverse/scanpy/issues/2411
     "matplotlib>=3.5.0",
     "anndata>=0.8.0",
-<<<<<<< HEAD
-    "scanpy>=1.9.0",
-=======
     "scanpy>=1.9.3",
->>>>>>> 75916ffc
     "wrapt>=1.13.2",
     "docrep>=0.3.2",
     "ott-jax>=0.4.0",
