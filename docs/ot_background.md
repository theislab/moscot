--- conflicted
+++ resolved
@@ -4,11 +4,7 @@
 The problem that OT aims to solve is minimizing some measure of distance $L$ between two distributions, e.g. sets of cells.
 The solution is encoded using a {term}`transport matrix` $\mathbf{P} \in \mathbb{R}_{+}^{n \times m}$ where $\mathbf{P}_{i,j}$ describes the amount of mass that is transported from data point $x_i$ in row $i$ to data point $y_j$ in column $j$.
 
-<<<<<<< HEAD
-The regularized {term}`linear OT` problem reads: 
-=======
-The regularized OT problem reads:
->>>>>>> f1b300fe
+The regularized {term}`linear OT` problem reads:
 
 ```math
 \begin{align*}
