from typing import Type, Tuple, Union, Optional

import pytest

from ott.geometry.geometry import Geometry
from ott.geometry.low_rank import LRCGeometry
from ott.geometry.pointcloud import PointCloud
from ott.solvers.linear.sinkhorn import solve as sinkhorn, Sinkhorn
from ott.solvers.linear.sinkhorn_lr import LRSinkhorn
from ott.problems.linear.linear_problem import LinearProblem
from ott.problems.quadratic.quadratic_problem import QuadraticProblem
from ott.solvers.quadratic.gromov_wasserstein import solve as gromov_wasserstein, GromovWasserstein
import jax
import numpy as np
import jax.numpy as jnp
from scipy.sparse import csr_matrix

from tests._utils import ATOL, RTOL, Geom_t, MockSolverOutput
from moscot._types import Device_t, ArrayLike
from moscot.backends.ott import GWSolver, SinkhornSolver  # type: ignore[attr-defined]
from moscot.solvers._output import BaseSolverOutput
from tests.plotting.conftest import PlotTester, PlotTesterMeta
from moscot.solvers._base_solver import O, OTSolver
from moscot.solvers._tagged_array import Tag



class TestSinkhorn:
    @pytest.mark.fast()
    @pytest.mark.parametrize("jit", [False, True])
    @pytest.mark.parametrize("eps", [None, 1e-2, 1e-1])
    def test_matches_ott(self, x: Geom_t, eps: Optional[float], jit: bool) -> None:
        fn = jax.jit(sinkhorn) if jit else sinkhorn
        gt = fn(PointCloud(x, epsilon=eps))
        solver = SinkhornSolver(jit=jit)
        assert solver.xy is None
        assert isinstance(solver.solver, Sinkhorn)

        pred = solver(xy=(x, x), epsilon=eps)

        assert solver.rank == -1
        assert not solver.is_low_rank
        assert isinstance(solver.xy, Geometry)
        assert pred.rank == -1
        np.testing.assert_allclose(gt.matrix, pred.transport_matrix, rtol=RTOL, atol=ATOL)

    @pytest.mark.parametrize("rank", [5, 10])
    @pytest.mark.parametrize("initializer", ["random", "rank2", "k-means"])
    def test_rank(self, y: Geom_t, rank: Optional[int], initializer: str) -> None:
        eps = 1e-2
        lr_sinkhorn = LRSinkhorn(rank=rank, initializer=initializer)
        problem = LinearProblem(PointCloud(y, y, epsilon=eps).to_LRCGeometry())
        gt = lr_sinkhorn(problem)
        solver = SinkhornSolver(rank=rank, initializer=initializer)
        assert solver.xy is None
        assert isinstance(solver.solver, LRSinkhorn)

        pred = solver(xy=(y, y), epsilon=eps)

        assert solver.rank == rank
        assert solver.is_low_rank
        assert isinstance(solver.xy, LRCGeometry)
        assert pred.rank == rank
        np.testing.assert_allclose(solver._problem.geom.cost_matrix, problem.geom.cost_matrix, rtol=RTOL, atol=ATOL)
        np.testing.assert_allclose(gt.matrix, pred.transport_matrix, rtol=RTOL, atol=ATOL)


class TestGW:
    @pytest.mark.parametrize("jit", [False, True])
    @pytest.mark.parametrize("eps", [5e-2, 1e-2, 1e-1])
    def test_matches_ott(self, x: Geom_t, y: Geom_t, eps: Optional[float], jit: bool) -> None:
        thresh = 1e-2
        pc_x, pc_y = PointCloud(x, epsilon=eps), PointCloud(y, epsilon=eps)
        fn = jax.jit(gromov_wasserstein, static_argnames=["threshold", "epsilon"]) if jit else gromov_wasserstein
        gt = fn(pc_x, pc_y, threshold=thresh, epsilon=eps)

        solver = GWSolver(jit=jit, epsilon=eps, threshold=thresh)
        assert isinstance(solver.solver, GromovWasserstein)
        assert solver.x is None
        assert solver.y is None

        pred = solver(x=x, y=y, tags={"x": "point_cloud", "y": "point_cloud"})

        assert solver.is_fused is False
        assert solver.rank == -1
        assert not solver.is_low_rank
        assert isinstance(solver.x, PointCloud)
        assert isinstance(solver.y, PointCloud)
        assert pred.rank == -1
        np.testing.assert_allclose(gt.matrix, pred.transport_matrix, rtol=RTOL, atol=ATOL)

    @pytest.mark.parametrize("eps", [5e-1, 1])
    def test_epsilon(self, x_cost: jnp.ndarray, y_cost: jnp.ndarray, eps: Optional[float]) -> None:
        thresh = 1e-3
        problem = QuadraticProblem(
            geom_xx=Geometry(cost_matrix=x_cost, epsilon=eps), geom_yy=Geometry(cost_matrix=y_cost, epsilon=eps)
        )
        gt = GromovWasserstein(epsilon=eps, threshold=thresh)(problem)
        solver = GWSolver(epsilon=eps, threshold=thresh)

        pred = solver(x=x_cost, y=y_cost, tags={"x": Tag.COST_MATRIX, "y": Tag.COST_MATRIX})

        assert solver.is_fused is False
        assert pred.rank == -1
        assert solver.rank == -1
        assert isinstance(solver.x, Geometry)
        assert isinstance(solver.y, Geometry)
        np.testing.assert_allclose(gt.matrix, pred.transport_matrix, rtol=RTOL, atol=ATOL)

    @pytest.mark.parametrize("rank", [-1, 7])
    def test_rank(self, x: Geom_t, y: Geom_t, rank: int) -> None:
        thresh, eps = 1e-2, 1e-2
        gt = GromovWasserstein(epsilon=eps, rank=rank, threshold=thresh)(
            QuadraticProblem(PointCloud(x, epsilon=eps), PointCloud(y, epsilon=eps))
        )

        solver = GWSolver(rank=rank, epsilon=eps, threshold=thresh)
        pred = solver(x=x, y=y, tags={"x": "point_cloud", "y": "point_cloud"})

        assert solver.is_fused is False
        assert solver.rank == rank
        assert pred.rank == rank
        np.testing.assert_allclose(gt.matrix, pred.transport_matrix, rtol=RTOL, atol=ATOL)


class TestFGW:
    @pytest.mark.parametrize("alpha", [0.25, 0.75])
    @pytest.mark.parametrize("eps", [1e-2, 1e-1, 5e-1])
    def test_matches_ott(self, x: Geom_t, y: Geom_t, xy: Geom_t, eps: Optional[float], alpha: float) -> None:
        thresh = 1e-2
        xx, yy = xy

        gt = gromov_wasserstein(
            geom_xx=PointCloud(x, epsilon=eps),
            geom_yy=PointCloud(y, epsilon=eps),
            geom_xy=PointCloud(xx, yy, epsilon=eps),
            fused_penalty=GWSolver._alpha_to_fused_penalty(alpha),
            epsilon=eps,
            threshold=thresh,
        )

        solver = GWSolver(epsilon=eps, threshold=thresh)
        assert isinstance(solver.solver, GromovWasserstein)
        assert solver.xy is None

        pred = solver(x=x, y=y, xy=xy, alpha=alpha, tags={"x": "point_cloud", "y": "point_cloud", "xy": "point_cloud"})

        assert solver.is_fused is True
        assert solver.rank == -1
        assert pred.rank == -1
        assert isinstance(solver.xy, PointCloud)
        np.testing.assert_allclose(gt.matrix, pred.transport_matrix, rtol=RTOL, atol=ATOL)

    @pytest.mark.fast()
    @pytest.mark.parametrize("alpha", [0.1, 0.9])
    def test_alpha(self, x: Geom_t, y: Geom_t, xy: Geom_t, alpha: float) -> None:
        thresh, eps = 5e-2, 1e-1
        xx, yy = xy

        gt = gromov_wasserstein(
            geom_xx=PointCloud(x, epsilon=eps),
            geom_yy=PointCloud(y, epsilon=eps),
            geom_xy=PointCloud(xx, yy, epsilon=eps),
            fused_penalty=GWSolver._alpha_to_fused_penalty(alpha),
            epsilon=eps,
            threshold=thresh,
        )
        solver = GWSolver(epsilon=eps, threshold=thresh)
        pred = solver(x=x, y=y, xy=xy, alpha=alpha, tags={"x": "point_cloud", "y": "point_cloud", "xy": "point_cloud"})

        assert solver.is_fused is True
        assert not solver.is_low_rank
        assert pred.rank == -1
        assert not pred.is_low_rank
        np.testing.assert_allclose(gt.matrix, pred.transport_matrix, rtol=RTOL, atol=ATOL)

    @pytest.mark.parametrize("eps", [1e-3, 5e-2])
    def test_epsilon(
        self, x_cost: jnp.ndarray, y_cost: jnp.ndarray, xy_cost: jnp.ndarray, eps: Optional[float]
    ) -> None:
        thresh, alpha = 5e-1, 0.66

        problem = QuadraticProblem(
            geom_xx=Geometry(cost_matrix=x_cost, epsilon=eps),
            geom_yy=Geometry(cost_matrix=y_cost, epsilon=eps),
            geom_xy=Geometry(cost_matrix=xy_cost, epsilon=eps),
            fused_penalty=GWSolver._alpha_to_fused_penalty(alpha),
        )
        gt = GromovWasserstein(epsilon=eps, threshold=thresh)(problem)

        solver = GWSolver(epsilon=eps, threshold=thresh)
        pred = solver(
            x=x_cost,
            y=y_cost,
            xy=xy_cost,
            alpha=alpha,
            tags={"x": Tag.COST_MATRIX, "y": Tag.COST_MATRIX, "xy": Tag.COST_MATRIX},
        )

        assert solver.is_fused is True
        assert pred.rank == -1
        np.testing.assert_allclose(gt.matrix, pred.transport_matrix, rtol=RTOL, atol=ATOL)


class TestScaleCost:
    @pytest.mark.parametrize("scale_cost", [1.0, 0.5, "mean", "max_cost", "max_norm", "max_bound"])
    def test_scale(self, x: Geom_t, scale_cost: Union[float, str]) -> None:
        eps = 1e-2
        gt = sinkhorn(PointCloud(x, epsilon=eps, scale_cost=scale_cost))

        solver = SinkhornSolver()
        pred = solver(xy=(x, x), epsilon=eps, scale_cost=scale_cost)

        np.testing.assert_allclose(gt.matrix, pred.transport_matrix, rtol=RTOL, atol=ATOL)


class TestSolverOutput:
    def test_properties(self, x: ArrayLike, y: ArrayLike) -> None:
        solver = SinkhornSolver()

        out = solver(xy=(x, y), epsilon=1e-1)
        a, b = out.a, out.b

        assert isinstance(a, jnp.ndarray)
        assert a.shape == (out.shape[0],)
        assert isinstance(b, jnp.ndarray)
        assert b.shape == (out.shape[1],)

        assert isinstance(out.converged, bool)
        assert isinstance(out.cost, float)
        assert out.cost >= 0
        assert out.shape == (x.shape[0], y.shape[0])

    @pytest.mark.parametrize("batched", [False, True])
    @pytest.mark.parametrize("rank", [-1, 5])
    def test_push(
        self,
        x: Geom_t,
        y: Geom_t,
        ab: Tuple[ArrayLike, ArrayLike],
        rank: int,
        batched: bool,
    ) -> None:
        a, _ = ab
        a, ndim = (a, a.shape[1]) if batched else (a[:, 0], None)
        solver = SinkhornSolver(rank=rank)

        out = solver(xy=(x, y))
        p = out.push(a, scale_by_marginals=False)

        assert isinstance(out, BaseSolverOutput)
        assert isinstance(p, jnp.ndarray)
        if batched:
            assert p.shape == (out.shape[1], ndim)
        else:
            assert p.shape == (out.shape[1],)

    @pytest.mark.parametrize("batched", [False, True])
    @pytest.mark.parametrize("solver_t", [GWSolver])
    def test_pull(
        self,
        x: ArrayLike,
        y: ArrayLike,
        xy: ArrayLike,
        ab: Tuple[ArrayLike, ArrayLike],
        solver_t: Type[OTSolver[O]],
        batched: bool,
    ) -> None:
        _, b = ab
        b, ndim = (b, b.shape[1]) if batched else (b[:, 0], None)
        xx, yy = xy
        solver = solver_t()

        out = solver(x=x, y=y, xy=(xx, yy))
        p = out.pull(b, scale_by_marginals=False)

        assert isinstance(out, BaseSolverOutput)
        assert isinstance(p, jnp.ndarray)
        if batched:
            assert p.shape == (out.shape[0], ndim)
        else:
            assert p.shape == (out.shape[0],)

    @pytest.mark.parametrize("batched", [False, True])
    @pytest.mark.parametrize("forward", [False, True])
    def test_scale_by_marginals(self, x: Geom_t, ab: Tuple[ArrayLike, ArrayLike], forward: bool, batched: bool) -> None:
        solver = SinkhornSolver()
        a, _ = ab
        z = a if batched else a[:, 0]

        out = solver(xy=(x, x))
        p = (out.push if forward else out.pull)(z, scale_by_marginals=True)

        if batched:
            np.testing.assert_allclose(p.sum(axis=0), z.sum(axis=0))
        else:
            np.testing.assert_allclose(p.sum(), z.sum())

    @pytest.mark.parametrize("device", [None, "cpu", "cpu:0", "cpu:1", "explicit"])
    def test_to_device(self, x: Geom_t, device: Optional[Device_t]) -> None:
        # simple integration test
        solver = SinkhornSolver()
        if device == "explicit":
            device = jax.devices()[0]
            _ = solver(xy=(x, x), device=device)
        elif device == "cpu:1":
            with pytest.raises(IndexError, match=r"Unable to fetch the device with `id=1`."):
                _ = solver(xy=(x, x), device=device)
        else:
            _ = solver(xy=(x, x), device=device)

<<<<<<< HEAD
    
=======

class TestOutputPlotting(PlotTester, metaclass=PlotTesterMeta):
    def test_plot_costs(self, x: Geom_t, y: Geom_t):
        out = GWSolver()(x=x, y=y)
        out.plot_costs()

    def test_plot_costs_last(self, x: Geom_t, y: Geom_t):
        out = GWSolver(rank=2)(x=x, y=y)
        out.plot_costs(last=3)

    def test_plot_errors_sink(self, x: Geom_t, y: Geom_t):
        out = SinkhornSolver(store_inner_inners=True)(xy=(x, y))
        out.plot_errors()

    def test_plot_errors_gw(self, x: Geom_t, y: Geom_t):
        out = GWSolver(store_inner_errors=True)(x=x, y=y)
        out.plot_errors()
>>>>>>> 1b3214e9
<|MERGE_RESOLUTION|>--- conflicted
+++ resolved
@@ -13,16 +13,14 @@
 import jax
 import numpy as np
 import jax.numpy as jnp
-from scipy.sparse import csr_matrix
-
-from tests._utils import ATOL, RTOL, Geom_t, MockSolverOutput
+
+from tests._utils import ATOL, RTOL, Geom_t
 from moscot._types import Device_t, ArrayLike
 from moscot.backends.ott import GWSolver, SinkhornSolver  # type: ignore[attr-defined]
 from moscot.solvers._output import BaseSolverOutput
 from tests.plotting.conftest import PlotTester, PlotTesterMeta
 from moscot.solvers._base_solver import O, OTSolver
 from moscot.solvers._tagged_array import Tag
-
 
 
 class TestSinkhorn:
@@ -309,9 +307,6 @@
         else:
             _ = solver(xy=(x, x), device=device)
 
-<<<<<<< HEAD
-    
-=======
 
 class TestOutputPlotting(PlotTester, metaclass=PlotTesterMeta):
     def test_plot_costs(self, x: Geom_t, y: Geom_t):
@@ -328,5 +323,4 @@
 
     def test_plot_errors_gw(self, x: Geom_t, y: Geom_t):
         out = GWSolver(store_inner_errors=True)(x=x, y=y)
-        out.plot_errors()
->>>>>>> 1b3214e9
+        out.plot_errors()