from typing import Type, Tuple, Union, Optional

import pytest

from ott.core import LinearProblem
from ott.geometry import Geometry, PointCloud
<<<<<<< HEAD
from jax.tree_util import tree_leaves
from ott.core.sinkhorn import sinkhorn
=======
from ott.core.sinkhorn import sinkhorn, Sinkhorn
>>>>>>> 4e50baeb
from ott.core.sinkhorn_lr import LRSinkhorn
from ott.core.quad_problems import QuadraticProblem
from ott.core.gromov_wasserstein import GromovWasserstein, gromov_wasserstein
import jax
import numpy as np
import jax.numpy as jnp

from tests._utils import ATOL, RTOL, Geom_t
from moscot._types import ArrayLike
from moscot.backends.ott import GWSolver, FGWSolver, SinkhornSolver  # type: ignore[attr-defined]
from moscot.solvers._output import BaseSolverOutput
from moscot.solvers._base_solver import O, OTSolver
from moscot.solvers._tagged_array import Tag


class TestSinkhorn:
    @pytest.mark.fast()
    @pytest.mark.parametrize("jit", [False, True])
    @pytest.mark.parametrize("eps", [None, 1e-2, 1e-1])
    def test_matches_ott(self, x: Geom_t, eps: Optional[float], jit: bool) -> None:
        gt = sinkhorn(PointCloud(x, epsilon=eps), jit=jit)
        solver = SinkhornSolver(jit=jit)
        assert solver.xy is None
        assert isinstance(solver.solver, Sinkhorn)

        pred = solver(xy=(x, x), epsilon=eps)

        assert solver.rank == -1
        assert not solver.is_low_rank
        assert isinstance(solver.xy, Geometry)
        assert pred.rank == -1
        np.testing.assert_allclose(gt.matrix, pred.transport_matrix, rtol=RTOL, atol=ATOL)

    @pytest.mark.parametrize("rank", [5, 10])
    def test_rank(self, y: Geom_t, rank: Optional[int]) -> None:
        eps = 1e-2
        lr_sinkhorn = LRSinkhorn(rank=rank)
        problem = LinearProblem(PointCloud(y, y, epsilon=eps))
        gt = lr_sinkhorn(problem)
        solver = SinkhornSolver(rank=rank)
        assert solver.xy is None
        assert isinstance(solver.solver, LRSinkhorn)

        pred = solver(xy=(y, y), epsilon=eps)

        assert solver.rank == rank
        assert solver.is_low_rank
        assert isinstance(solver.xy, PointCloud)
        assert pred.rank == rank
        np.testing.assert_allclose(solver._problem.geom.cost_matrix, problem.geom.cost_matrix, rtol=RTOL, atol=ATOL)
        np.testing.assert_allclose(gt.matrix, pred.transport_matrix, rtol=RTOL, atol=ATOL)


class TestGW:
    @pytest.mark.parametrize("jit", [False, True])
    @pytest.mark.parametrize("eps", [5e-2, 1e-2, 1e-1])
    def test_matches_ott(self, x: Geom_t, y: Geom_t, eps: Optional[float], jit: bool) -> None:
        thresh = 1e-2
        gt = gromov_wasserstein(
            PointCloud(x, epsilon=eps), PointCloud(y, epsilon=eps), threshold=thresh, jit=jit, epsilon=eps
        )
        solver = GWSolver(threshold=thresh, jit=jit)
        assert isinstance(solver.solver, GromovWasserstein)
        assert solver.x is None
        assert solver.y is None

        pred = solver(x=x, y=y, epsilon=eps)

        assert solver.rank == -1
        assert not solver.is_low_rank
        assert isinstance(solver.x, PointCloud)
        assert isinstance(solver.y, PointCloud)
        assert pred.rank == -1
        np.testing.assert_allclose(gt.matrix, pred.transport_matrix, rtol=RTOL, atol=ATOL)

    @pytest.mark.parametrize("eps", [5e-1, 1])
    def test_epsilon(self, x_cost: jnp.ndarray, y_cost: jnp.ndarray, eps: Optional[float]) -> None:
        thresh = 1e-3

        problem = QuadraticProblem(
            geom_xx=Geometry(cost_matrix=x_cost, epsilon=eps), geom_yy=Geometry(cost_matrix=y_cost, epsilon=eps)
        )
        gt = GromovWasserstein(epsilon=eps, threshold=thresh)(problem)
        solver = GWSolver(threshold=thresh)

        pred = solver(x=x_cost, y=y_cost, epsilon=eps, tags={"x": Tag.COST_MATRIX, "y": Tag.COST_MATRIX})

        assert pred.rank == -1
        assert solver.rank == -1
        assert isinstance(solver.x, Geometry)
        assert isinstance(solver.y, Geometry)
        np.testing.assert_allclose(gt.matrix, pred.transport_matrix, rtol=RTOL, atol=ATOL)

    @pytest.mark.skip(reason="rewrite after refactoring of ott-jax when gromov_wasserstein() is removed.")
    @pytest.mark.parametrize("rank", [-1, 7])
    def test_rank(self, x: Geom_t, y: Geom_t, rank: int) -> None:
        thresh, eps = 1e-2, 1e-2
        gt = gromov_wasserstein(PointCloud(x, epsilon=eps), PointCloud(y, epsilon=eps), ranks=rank, threshold=thresh)
        solver = GWSolver(threshold=thresh, rank=rank, epsilon=eps)
        pred = solver(x=x, y=y)

        assert solver.rank == rank
        assert solver.is_low_rank
        assert pred.rank == rank
        np.testing.assert_allclose(gt.matrix, pred.transport_matrix, rtol=RTOL, atol=ATOL)


class TestFGW:
    @pytest.mark.parametrize("alpha", [0.25, 0.75])
    @pytest.mark.parametrize("eps", [1e-2, 1e-1, 5e-1])
    def test_matches_ott(self, x: Geom_t, y: Geom_t, xy: Geom_t, eps: Optional[float], alpha: float) -> None:
        thresh = 1e-2
        gt = gromov_wasserstein(
            geom_xx=PointCloud(x, epsilon=eps),
            geom_yy=PointCloud(y, epsilon=eps),
            geom_xy=PointCloud(xy[0], xy[1], epsilon=eps),
            fused_penalty=FGWSolver._alpha_to_fused_penalty(alpha),
            epsilon=eps,
            threshold=thresh,
        )
        solver = FGWSolver(threshold=thresh)
        assert isinstance(solver.solver, GromovWasserstein)
        assert solver.xy is None

        pred = solver(x=x, y=y, xy=xy, alpha=alpha, epsilon=eps)

        assert solver.rank == -1
        assert pred.rank == -1
        assert isinstance(solver.xy, PointCloud)
        np.testing.assert_allclose(gt.matrix, pred.transport_matrix, rtol=RTOL, atol=ATOL)

    @pytest.mark.fast()
    @pytest.mark.parametrize("alpha", [0.1, 0.9])
    def test_alpha(self, x: Geom_t, y: Geom_t, xy: Geom_t, alpha: float) -> None:
        thresh, eps = 5e-2, 1e-1
        xx, yy = xy

        gt = gromov_wasserstein(
            geom_xx=PointCloud(x, epsilon=eps),
            geom_yy=PointCloud(y, epsilon=eps),
            geom_xy=PointCloud(xx, yy, epsilon=eps),
            fused_penalty=FGWSolver._alpha_to_fused_penalty(alpha),
            epsilon=eps,
            threshold=thresh,
        )
        solver = FGWSolver(threshold=thresh)
        pred = solver(x=x, y=y, xy=xy, alpha=alpha, epsilon=eps)

        assert not solver.is_low_rank
        assert pred.rank == -1
        assert not pred.is_low_rank
        np.testing.assert_allclose(gt.matrix, pred.transport_matrix, rtol=RTOL, atol=ATOL)

    @pytest.mark.parametrize("eps", [1e-3, 5e-2])
    def test_epsilon(
        self, x_cost: jnp.ndarray, y_cost: jnp.ndarray, xy_cost: jnp.ndarray, eps: Optional[float]
    ) -> None:
        thresh, alpha = 5e-1, 0.66
        solver = FGWSolver(threshold=thresh)

        problem = QuadraticProblem(
            geom_xx=Geometry(cost_matrix=x_cost, epsilon=eps),
            geom_yy=Geometry(cost_matrix=y_cost, epsilon=eps),
            geom_xy=Geometry(cost_matrix=xy_cost, epsilon=eps),
            fused_penalty=FGWSolver._alpha_to_fused_penalty(alpha),
        )
        gt = GromovWasserstein(epsilon=eps, threshold=thresh)(problem)
        pred = solver(
            x=x_cost,
            y=y_cost,
            xy=xy_cost,
            alpha=alpha,
            epsilon=eps,
            tags={"x": Tag.COST_MATRIX, "y": Tag.COST_MATRIX, "xy": Tag.COST_MATRIX},
        )

        assert pred.rank == -1
        np.testing.assert_allclose(gt.matrix, pred.transport_matrix, rtol=RTOL, atol=ATOL)


class TestScaleCost:
    @pytest.mark.parametrize("scale_cost", [1.0, 0.5, "mean", "max_cost", "max_norm", "max_bound"])
    def test_scale(self, x: Geom_t, scale_cost: Union[float, str]) -> None:
        eps = 1e-2
        gt = sinkhorn(PointCloud(x, epsilon=eps, scale_cost=scale_cost))

        solver = SinkhornSolver()
        pred = solver(xy=(x, x), epsilon=eps, scale_cost=scale_cost)

        np.testing.assert_allclose(gt.matrix, pred.transport_matrix, rtol=RTOL, atol=ATOL)


class TestSolverOutput:
    def test_properties(self, x: ArrayLike, y: ArrayLike) -> None:
        solver = SinkhornSolver()

        out = solver(xy=(x, y), epsilon=1e-1)
        a, b = out.a, out.b

        assert isinstance(a, jnp.ndarray)
        assert a.shape == (out.shape[0],)
        assert isinstance(b, jnp.ndarray)
        assert b.shape == (out.shape[1],)

        assert isinstance(out.converged, bool)
        assert isinstance(out.cost, float)
        assert out.cost >= 0
        assert out.shape == (x.shape[0], y.shape[0])

    @pytest.mark.parametrize("batched", [False, True])
    @pytest.mark.parametrize("rank", [-1, 5])
    def test_push(
        self,
        x: Geom_t,
        y: Geom_t,
        ab: Tuple[ArrayLike, ArrayLike],
        rank: int,
        batched: bool,
    ) -> None:
        a, _ = ab
        a, ndim = (a, a.shape[1]) if batched else (a[:, 0], None)
        solver = SinkhornSolver(rank=rank)

        out = solver(xy=(x, y))
        p = out.push(a, scale_by_marginals=False)

        assert isinstance(out, BaseSolverOutput)
        assert isinstance(p, jnp.ndarray)
        if batched:
            assert p.shape == (out.shape[1], ndim)
        else:
            assert p.shape == (out.shape[1],)

    @pytest.mark.parametrize("batched", [False, True])
    @pytest.mark.parametrize("solver_t", [GWSolver, FGWSolver])
    def test_pull(
        self,
        x: ArrayLike,
        y: ArrayLike,
        xy: ArrayLike,
        ab: Tuple[ArrayLike, ArrayLike],
        solver_t: Type[OTSolver[O]],
        batched: bool,
    ) -> None:
        _, b = ab
        b, ndim = (b, b.shape[1]) if batched else (b[:, 0], None)
        xx, yy = xy
        solver = solver_t()

        out = solver(x=x, y=y, xy=(xx, yy))
        p = out.pull(b, scale_by_marginals=False)

        assert isinstance(out, BaseSolverOutput)
        assert isinstance(p, jnp.ndarray)
        if batched:
            assert p.shape == (out.shape[0], ndim)
        else:
            assert p.shape == (out.shape[0],)

    @pytest.mark.parametrize("batched", [False, True])
    @pytest.mark.parametrize("forward", [False, True])
    def test_scale_by_marginals(self, x: Geom_t, ab: Tuple[ArrayLike, ArrayLike], forward: bool, batched: bool) -> None:
        solver = SinkhornSolver()
        a, _ = ab
        z = a if batched else a[:, 0]

        out = solver(xy=(x, x))
        p = (out.push if forward else out.pull)(z, scale_by_marginals=True)

        if batched:
            np.testing.assert_allclose(p.sum(axis=0), z.sum(axis=0))
        else:
            np.testing.assert_allclose(p.sum(), z.sum())

    @pytest.mark.parametrize("device", [None, "cpu", "cpu:0", "cpu:1", "explicit"])
    def test_to_device(self, x: Geom_t, device: Optional[str]) -> None:
        # simple integration test
        solver = SinkhornSolver()
        if device == "explicit":
            device = jax.devices()[0]
            _ = solver(xy=(x, x), device=device)
        elif device == "cpu:1":
            with pytest.raises(IndexError, match=r"TODO"):
                _ = solver(xy=(x, x), device=device)
        else:
<<<<<<< HEAD
            _ = solver(xy=(x, x), device=device)

    @pytest.mark.parametrize("dtype", [None, jnp.float64, float])
    def test_to_dtype(self, x: Geom_t, dtype: Optional[DTypeLike]) -> None:
        solver = SinkhornSolver()

        out = solver(xy=(x, x), dtype=dtype)

        if dtype is None:
            dtype = out.transport_matrix.dtype
        leaves = [leaf.dtype == dtype for leaf in tree_leaves(out._output) if isinstance(leaf, jnp.ndarray)]
        assert leaves
        assert out.transport_matrix.dtype == dtype
        np.testing.assert_array_equal(leaves, True)
=======
            _ = solver(xy=(x, x), device=device)
>>>>>>> 4e50baeb
<|MERGE_RESOLUTION|>--- conflicted
+++ resolved
@@ -4,12 +4,7 @@
 
 from ott.core import LinearProblem
 from ott.geometry import Geometry, PointCloud
-<<<<<<< HEAD
-from jax.tree_util import tree_leaves
-from ott.core.sinkhorn import sinkhorn
-=======
 from ott.core.sinkhorn import sinkhorn, Sinkhorn
->>>>>>> 4e50baeb
 from ott.core.sinkhorn_lr import LRSinkhorn
 from ott.core.quad_problems import QuadraticProblem
 from ott.core.gromov_wasserstein import GromovWasserstein, gromov_wasserstein
@@ -295,21 +290,4 @@
             with pytest.raises(IndexError, match=r"TODO"):
                 _ = solver(xy=(x, x), device=device)
         else:
-<<<<<<< HEAD
-            _ = solver(xy=(x, x), device=device)
-
-    @pytest.mark.parametrize("dtype", [None, jnp.float64, float])
-    def test_to_dtype(self, x: Geom_t, dtype: Optional[DTypeLike]) -> None:
-        solver = SinkhornSolver()
-
-        out = solver(xy=(x, x), dtype=dtype)
-
-        if dtype is None:
-            dtype = out.transport_matrix.dtype
-        leaves = [leaf.dtype == dtype for leaf in tree_leaves(out._output) if isinstance(leaf, jnp.ndarray)]
-        assert leaves
-        assert out.transport_matrix.dtype == dtype
-        np.testing.assert_array_equal(leaves, True)
-=======
-            _ = solver(xy=(x, x), device=device)
->>>>>>> 4e50baeb
+            _ = solver(xy=(x, x), device=device)