--- conflicted
+++ resolved
@@ -1,9 +1,4 @@
-<<<<<<< HEAD
-from typing import Type
-
-=======
 from _utils import ATOL, RTOL, Geom_t, TestSolverOutput
->>>>>>> 9310bd54
 import pytest
 
 from ott.geometry import PointCloud
@@ -13,13 +8,7 @@
 
 from anndata import AnnData
 
-<<<<<<< HEAD
-from tests._utils import ATOL, RTOL, Geom_t, TestSolverOutput
-from moscot.problems import GeneralProblem
-from moscot.backends.ott import GWSolver, FGWSolver, SinkhornSolver
-=======
 from moscot.problems import OTProblem
->>>>>>> 9310bd54
 from moscot.solvers._output import BaseSolverOutput
 
 
