from typing import Literal, Mapping
import os

from pytest_mock import MockerFixture
from sklearn.metrics.pairwise import euclidean_distances
import pytest

from ott.geometry import PointCloud
from ott.core.sinkhorn import sinkhorn
import numpy as np

from anndata import AnnData

from tests._utils import ATOL, RTOL, Problem
from moscot.problems.base import OTProblem, CompoundProblem
from moscot.solvers._tagged_array import Tag, TaggedArray


class TestCompoundProblem:
    @staticmethod
    def callback(
        adata: AnnData, adata_y: AnnData, sentinel: bool = False
    ) -> Mapping[Literal["xy", "x", "y"], TaggedArray]:
        assert sentinel
        assert isinstance(adata_y, AnnData)
        return {"xy": TaggedArray(euclidean_distances(adata.X, adata_y.X), tag=Tag.COST_MATRIX)}

    def test_sc_pipeline(self, adata_time: AnnData):
        expected_keys = [(0, 1), (1, 2)]
        problem = Problem(adata_time)

        assert len(problem) == 0
        assert problem.problems == {}
        assert problem.solutions == {}

        problem = problem.prepare(
            xy={"x_attr": "X", "y_attr": "X"},
            key="time",
            axis="obs",
            policy="sequential",
        )
        problem = problem.solve()

        assert len(problem) == len(expected_keys)
        assert isinstance(problem.solutions, dict)
        assert isinstance(problem.problems, dict)
        assert set(problem.solutions.keys()) == set(expected_keys)
        assert set(problem.solutions.keys()) == set(expected_keys)

        for key in problem:
            assert isinstance(problem[key], OTProblem)
            assert problem[key].solution is problem.solutions[key]

    @pytest.mark.fast()
    def test_default_callback(self, adata_time: AnnData, mocker: MockerFixture):
        subproblem = OTProblem(adata_time, adata_y=adata_time.copy())
        callback_kwargs = {"n_comps": 5}
        spy = mocker.spy(subproblem, "_local_pca_callback")

        problem = Problem(adata_time)
        mocker.patch.object(problem, attribute="_create_problem", return_value=subproblem)

        problem = problem.prepare(
            xy={"x_attr": "X", "y_attr": "X"},
            key="time",
            axis="obs",
            policy="sequential",
            callback="local-pca",
            callback_kwargs=callback_kwargs,
        )

        assert isinstance(problem, CompoundProblem)
        assert isinstance(problem.problems, dict)
        spy.assert_called_with(subproblem.adata, subproblem._adata_y, **callback_kwargs)

    @pytest.mark.fast()
    def test_custom_callback(self, adata_time: AnnData, mocker: MockerFixture):
        expected_keys = [(0, 1), (1, 2)]
        spy = mocker.spy(TestCompoundProblem, "callback")

        problem = Problem(adata=adata_time)
        _ = problem.prepare(
            xy={"x_attr": "X", "y_attr": "X"},
            x={"attr": "X"},
            y={"attr": "X"},
            key="time",
            axis="obs",
            policy="sequential",
            callback=TestCompoundProblem.callback,
            callback_kwargs={"sentinel": True},
        )

        assert spy.call_count == len(expected_keys)

    def test_different_passings_linear(self, adata_with_cost_matrix: AnnData):
        epsilon = 5
        xy = {"x_attr": "obsm", "x_key": "X_pca", "y_attr": "obsm", "y_key": "X_pca"}
        p1 = Problem(adata_with_cost_matrix)
        p1 = p1.prepare(key="batch", xy=xy)
        p1 = p1.solve(epsilon=epsilon, scale_cost="mean")
        p1_tmap = p1[0, 1].solution.transport_matrix

        p2 = Problem(adata_with_cost_matrix)
        p2 = p2.prepare(key="batch", xy={"attr": "uns", "key": 0, "loss": None, "tag": "cost"})
        p2 = p2.solve(epsilon=epsilon)
        p2_tmap = p2[0, 1].solution.transport_matrix

        gt = sinkhorn(
            PointCloud(
                adata_with_cost_matrix[adata_with_cost_matrix.obs["batch"] == 0].obsm["X_pca"],
                adata_with_cost_matrix[adata_with_cost_matrix.obs["batch"] == 1].obsm["X_pca"],
                epsilon=epsilon,
                scale_cost="mean",
            )
        )

        np.testing.assert_allclose(gt.geom.x, p1[0, 1].solution._output.geom.x, rtol=RTOL, atol=ATOL)
        np.testing.assert_allclose(gt.geom.y, p1[0, 1].solution._output.geom.y, rtol=RTOL, atol=ATOL)
        np.testing.assert_allclose(
            p1[0, 1].solution._output.geom.cost_matrix, gt.geom.cost_matrix, rtol=RTOL, atol=ATOL
        )
        np.testing.assert_allclose(
            p2[0, 1].solution._output.geom.cost_matrix, gt.geom.cost_matrix, rtol=RTOL, atol=ATOL
        )

        np.testing.assert_allclose(gt.matrix, p1_tmap, rtol=RTOL, atol=ATOL)
        np.testing.assert_allclose(gt.matrix, p2_tmap, rtol=RTOL, atol=ATOL)

    def test_add_problem(self, adata_time: AnnData):
        expected_keys = [(0, 1), (1, 2)]
        problem = Problem(adata=adata_time)
        problem = problem.prepare(
            xy={"x_attr": "X", "y_attr": "X"},
            x={"attr": "X"},
            y={"attr": "X"},
            key="time",
            axis="obs",
            policy="sequential",
        )

        assert list(problem.problems.keys()) == expected_keys

        problem = problem.add_problem((0, 2), xy={"x_attr": "X", "y_attr": "X"}, x={"attr": "X"}, y={"attr": "X"})
        assert list(problem.problems.keys()) == expected_keys + [(0, 2)]

    def test_add_created_problem(self, adata_time: AnnData):
        expected_keys = [(0, 1), (1, 2)]
        problem = Problem(adata=adata_time)
        problem = problem.prepare(
            xy={"x_attr": "X", "y_attr": "X"},
            x={"attr": "X"},
            y={"attr": "X"},
            key="time",
            axis="obs",
            policy="sequential",
        )

        assert list(problem.problems.keys()) == expected_keys

        problem_2 = Problem(adata=adata_time)
        problem_2 = problem_2.prepare(
            xy={"x_attr": "X", "y_attr": "X"},
            x={"attr": "X"},
            y={"attr": "X"},
            key="time",
            subset=[(0, 2)],
            axis="obs",
            policy="explicit",
        )
        problem = problem.add_problem((0, 2), problem_2[0, 2])
<<<<<<< HEAD
        assert list(problem.problems.keys()) == expected_keys + [(0, 2)]
=======
        assert list(problem.problems.keys()) == expected_keys + [(0, 2)]

    def test_save_load(self, adata_time: AnnData):
        dir_path = "tests/data"
        file_prefix = "test_save_load"
        file = os.path.join(dir_path, f"{file_prefix}_Problem.pkl")
        if os.path.exists(file):
            os.remove(file)
        problem = Problem(adata=adata_time)
        problem = problem.prepare(xy={"x_attr": "X", "y_attr": "X"}, key="time")
        problem.save(dir_path=dir_path, file_prefix=file_prefix)

        p = Problem.load(file)
        assert isinstance(p, Problem)
>>>>>>> 4e50baeb
<|MERGE_RESOLUTION|>--- conflicted
+++ resolved
@@ -168,9 +168,6 @@
             policy="explicit",
         )
         problem = problem.add_problem((0, 2), problem_2[0, 2])
-<<<<<<< HEAD
-        assert list(problem.problems.keys()) == expected_keys + [(0, 2)]
-=======
         assert list(problem.problems.keys()) == expected_keys + [(0, 2)]
 
     def test_save_load(self, adata_time: AnnData):
@@ -184,5 +181,4 @@
         problem.save(dir_path=dir_path, file_prefix=file_prefix)
 
         p = Problem.load(file)
-        assert isinstance(p, Problem)
->>>>>>> 4e50baeb
+        assert isinstance(p, Problem)