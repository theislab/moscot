--- conflicted
+++ resolved
@@ -6,13 +6,7 @@
 
 from anndata import AnnData
 
-<<<<<<< HEAD
-from tests._utils import MockMultiMarginalProblem
-from moscot.problems import GeneralProblem
-from moscot.backends.ott import SinkhornSolver
-=======
 from moscot.problems import OTProblem
->>>>>>> 9310bd54
 from moscot.solvers._output import BaseSolverOutput
 
 
