from typing import Any, Literal, Mapping

import pandas as pd
import pytest

import numpy as np

from anndata import AnnData

from moscot.problems.base import OTProblem
from moscot.solvers._output import BaseSolverOutput
from moscot.problems.generic import SinkhornProblem
from tests.problems.conftest import (
    geometry_args,
    lin_prob_args,
    pointcloud_args,
    sinkhorn_args_1,
    sinkhorn_args_2,
    lr_pointcloud_args,
    sinkhorn_solver_args,
    lr_sinkhorn_solver_args,
)


class TestSinkhornProblem:
    @pytest.mark.fast()
    def test_prepare(self, adata_time: AnnData):
        expected_keys = [(0, 1), (1, 2)]
        problem = SinkhornProblem(adata=adata_time)

        assert len(problem) == 0
        assert problem.problems == {}
        assert problem.solutions == {}

        problem = problem.prepare(
            key="time",
            policy="sequential",
        )

        assert isinstance(problem.problems, dict)
        assert len(problem.problems) == len(expected_keys)

        for key in problem:
            assert key in expected_keys
            assert isinstance(problem[key], OTProblem)

    def test_solve_balanced(self, adata_time: AnnData):  # type: ignore[no-untyped-def]
        eps = 0.5
        expected_keys = [(0, 1), (1, 2)]
        problem = SinkhornProblem(adata=adata_time)
        problem = problem.prepare(key="time")
        problem = problem.solve(epsilon=eps)

        for key, subsol in problem.solutions.items():
            assert isinstance(subsol, BaseSolverOutput)
            assert key in expected_keys

<<<<<<< HEAD
    @pytest.mark.parametrize("method", ["fischer", "perm_test"])
    def test_compute_feature_correlation(self, adata_time: AnnData, method: str):
        problem = SinkhornProblem(adata=adata_time)
        problem = problem.prepare(key="time")
        problem = problem.solve()
        assert problem[0, 1].solution.converged

        key_added = "test_push"
        problem.push(source=0, target=1, data="celltype", subset="A", key_added=key_added)
        feature_correlation = problem.compute_feature_correlation(key_added, method=method)

        assert isinstance(feature_correlation, pd.DataFrame)
        suffix = ["_corr", "_pval", "_qval", "_ci_low", "_ci_high"]
        assert list(feature_correlation.columns) == [key_added + suf for suf in suffix]
        assert feature_correlation.isna().sum().sum() == 0

    @pytest.mark.parametrize("tag", ["cost", "kernel"])
    def test_set_xy(self, adata_time: AnnData, tag: Literal["cost", "kernel"]):
=======
    @pytest.mark.parametrize("tag", ["cost_matrix", "kernel"])
    def test_set_xy(self, adata_time: AnnData, tag: Literal["cost_matrix", "kernel"]):
>>>>>>> f1fd60e2
        rng = np.random.RandomState(42)
        adata_time = adata_time[adata_time.obs["time"].isin((0, 1))].copy()
        problem = SinkhornProblem(adata=adata_time)
        problem = problem.prepare(
            key="time",
            policy="sequential",
        )

        adata_0 = adata_time[adata_time.obs["time"] == 0]
        adata_1 = adata_time[adata_time.obs["time"] == 1]

        cm = rng.uniform(1, 10, size=(adata_0.n_obs, adata_1.n_obs))
        cost_matrix = pd.DataFrame(index=adata_0.obs_names, columns=adata_1.obs_names, data=cm)
        problem[0, 1].set_xy(cost_matrix, tag=tag)
        assert isinstance(problem[0, 1].xy.data_src, np.ndarray)
        assert problem[0, 1].xy.data_tgt is None

        problem = problem.solve(
            max_iterations=5, scale_cost=1
        )  # TODO(@MUCDK) once fixed in OTT-JAX test for scale_cost
        assert isinstance(problem[0, 1].xy.data_src, np.ndarray)
        assert problem[0, 1].xy.data_tgt is None

    @pytest.mark.parametrize("args_to_check", [sinkhorn_args_1, sinkhorn_args_2])
    def test_pass_arguments(self, adata_time: AnnData, args_to_check: Mapping[str, Any]):
        adata_time = adata_time[adata_time.obs["time"].isin((0, 1))].copy()
        problem = SinkhornProblem(adata=adata_time)
        problem = problem.prepare(
            key="time",
            policy="sequential",
        )

        problem = problem.solve(**args_to_check)

        solver = problem[(0, 1)].solver.solver
        args = sinkhorn_solver_args if args_to_check["rank"] == -1 else lr_sinkhorn_solver_args
        for arg, val in args.items():
            assert hasattr(solver, val)
            el = getattr(solver, val)[0] if isinstance(getattr(solver, val), tuple) else getattr(solver, val)
            assert el == args_to_check[arg]

        lin_prob = problem[(0, 1)]._solver._problem
        for arg, val in lin_prob_args.items():
            assert hasattr(lin_prob, val)
            el = getattr(lin_prob, val)[0] if isinstance(getattr(lin_prob, val), tuple) else getattr(lin_prob, val)
            assert el == args_to_check[arg]

        geom = lin_prob.geom
        for arg, val in geometry_args.items():
            assert hasattr(geom, val)
            el = getattr(geom, val)[0] if isinstance(getattr(geom, val), tuple) else getattr(geom, val)
            assert el == args_to_check[arg]

        if args_to_check["rank"] == -1:
            args = pointcloud_args
        else:
            args = lr_pointcloud_args
        for arg, val in args.items():
            el = getattr(geom, val)[0] if isinstance(getattr(geom, val), tuple) else getattr(geom, val)
            assert hasattr(geom, val)
            if arg == "cost":
                assert type(el) == type(args_to_check[arg])  # noqa: E721
            else:
                assert el == args_to_check[arg]<|MERGE_RESOLUTION|>--- conflicted
+++ resolved
@@ -55,7 +55,6 @@
             assert isinstance(subsol, BaseSolverOutput)
             assert key in expected_keys
 
-<<<<<<< HEAD
     @pytest.mark.parametrize("method", ["fischer", "perm_test"])
     def test_compute_feature_correlation(self, adata_time: AnnData, method: str):
         problem = SinkhornProblem(adata=adata_time)
@@ -72,12 +71,8 @@
         assert list(feature_correlation.columns) == [key_added + suf for suf in suffix]
         assert feature_correlation.isna().sum().sum() == 0
 
-    @pytest.mark.parametrize("tag", ["cost", "kernel"])
-    def test_set_xy(self, adata_time: AnnData, tag: Literal["cost", "kernel"]):
-=======
     @pytest.mark.parametrize("tag", ["cost_matrix", "kernel"])
     def test_set_xy(self, adata_time: AnnData, tag: Literal["cost_matrix", "kernel"]):
->>>>>>> f1fd60e2
         rng = np.random.RandomState(42)
         adata_time = adata_time[adata_time.obs["time"].isin((0, 1))].copy()
         problem = SinkhornProblem(adata=adata_time)
