--- conflicted
+++ resolved
@@ -135,21 +135,12 @@
         mp = mp.prepare(batch_key="batch", sc_attr={"attr": "obsm", "key": "X_pca"})
         # mp = mp.solve()
         mock_tmap = np.abs(rng.randn(len(adatasp[adatasp.obs["batch"] == "1"]), len(adataref)))
-<<<<<<< HEAD
-        mp[("1", "ref")]._solution = MockSolverOutput(mock_tmap / mock_tmap.sum().sum())
+        mp[("1", "ref")]._solution = MockSolverOutput(mock_tmap / np.sum(mock_tmap))
 
         result = mp.cell_transition(
             source="1",
             source_groups="celltype",
             target_groups="celltype",
-=======
-        mp[("1", "ref")]._solution = MockSolverOutput(mock_tmap / np.sum(mock_tmap))
-
-        result = mp.cell_transition(
-            "1",
-            "celltype",
-            "celltype",
->>>>>>> 4e50baeb
             online=online,
             forward=forward,
             normalize=normalize,
