from sklearn.metrics import pairwise_distances
import pandas as pd
import pytest

import numpy as np

from anndata import AnnData

from tests._utils import Geom_t


@pytest.fixture()
def adata_with_cost_matrix(adata_x: Geom_t, adata_y: Geom_t) -> AnnData:
    adata = adata_x.concatenate(adata_y, batch_key="batch")
    C = pairwise_distances(adata_x.obsm["X_pca"], adata_y.obsm["X_pca"]) ** 2
    adata.obs["batch"] = pd.to_numeric(adata.obs["batch"])
    adata.uns[0] = C / C.mean()  # TODO(@MUCDK) make a callback function and replace this part
    return adata


@pytest.fixture()
def adata_time_with_tmap(adata_time: AnnData) -> AnnData:
    adata = adata_time[adata_time.obs["time"].isin([0, 1])].copy()
    rng = np.random.RandomState(42)
    cell_types = ["cell_A", "cell_B", "cell_C", "cell_D"]

    cell_d1 = rng.multinomial(len(adata[adata.obs["time"] == 0]), [1 / len(cell_types)] * len(cell_types))
    cell_d2 = rng.multinomial(len(adata[adata.obs["time"] == 0]), [1 / len(cell_types)] * len(cell_types))
    a1 = np.concatenate(
        [["cell_A"] * cell_d1[0], ["cell_B"] * cell_d1[1], ["cell_C"] * cell_d1[2], ["cell_D"] * cell_d1[3]]
    ).flatten()
    a2 = np.concatenate(
        [["cell_A"] * cell_d2[0], ["cell_B"] * cell_d2[1], ["cell_C"] * cell_d2[2], ["cell_D"] * cell_d2[3]]
    ).flatten()

    adata.obs["cell_type"] = np.concatenate([a1, a2])
    adata.obs["cell_type"] = adata.obs["cell_type"].astype("category")
    cell_numbers_source = dict(adata[adata.obs["time"] == 0].obs["cell_type"].value_counts())
    cell_numbers_target = dict(adata[adata.obs["time"] == 1].obs["cell_type"].value_counts())
    trans_matrix = np.abs(rng.randn(len(cell_types), len(cell_types)))
    trans_matrix = trans_matrix / trans_matrix.sum(axis=1, keepdims=1)

    cell_transition_gt = pd.DataFrame(data=trans_matrix, index=cell_types, columns=cell_types)

    blocks = []
    for cell_row in cell_types:
        block_row = []
        for cell_col in cell_types:
            sub_trans_matrix = np.abs(rng.randn(cell_numbers_source[cell_row], cell_numbers_target[cell_col]))
            sub_trans_matrix /= sub_trans_matrix.sum() * (1 / cell_transition_gt.loc[cell_row, cell_col])
            block_row.append(sub_trans_matrix)
        blocks.append(block_row)
    transport_matrix = np.block(blocks)
    adata.uns["transport_matrix"] = transport_matrix
    adata.uns["cell_transition_gt"] = cell_transition_gt

    return adata


sinkhorn_args_1 = {
    "epsilon": 0.7,
    "tau_a": 1.0,
    "tau_b": 1.0,
    "rank": 7,
    "initializer": "rank2",
    "initializer_kwargs": {},
    "jit": False,
    "threshold": 2e-3,
    "lse_mode": True,
    "norm_error": 2,
    "inner_iterations": 3,
    "min_iterations": 4,
    "max_iterations": 9,
    "gamma": 9.4,
    "gamma_rescale": False,
    # "cost": "SqEuclidean", #TODO handle
    "power": 3,
    "batch_size": 1023,
    "scale_cost": "max_cost",
}


sinkhorn_args_2 = {
    "epsilon": 0.8,
    "tau_a": 0.9,
    "tau_b": 0.8,
    "rank": -1,
    "batch_size": 125,
    "initializer": "gaussian",
    "initializer_kwargs": {},
    "jit": True,
    "threshold": 3e-3,
    "lse_mode": False,
    "norm_error": 3,
    "inner_iterations": 4,
    "min_iterations": 1,
    "max_iterations": 2,
    # "cost": "SqEuclidean", TODO: handle
    "power": 4,
    "scale_cost": "mean",
}

<<<<<<< HEAD
gw_args_1 = {
=======
fgw_args_1 = {
    "alpha": 0.6,
>>>>>>> af22a9d4
    "epsilon": 0.5,
    "tau_a": 0.7,
    "tau_b": 0.8,
    "scale_cost": "max_cost",
    "rank": -1,
    "batch_size": 122,
    "initializer": "quad_initializer",
    "initializer_kwargs": {},
    "jit": True,
    "threshold": 3e-2,
    # "norm_error": 2, TODO: check once linear_ot_solver kwargs allowed
    "inner_iterations": 2,
    "min_iterations": 3,
    "max_iterations": 4,
    "gamma": 9.3,
    "gamma_rescale": True,
    "gw_unbalanced_correction": True,
    "ranks": 4,
    "tolerances": 2e-2,
    "warm_start": False,
    "lse_mode": False,
    "power": 4,
    # "cost": "SqEuclidean", #TODO handle
}

<<<<<<< HEAD
gw_args_2 = {
=======
fgw_args_2 = {
    "alpha": 0.4,
>>>>>>> af22a9d4
    "epsilon": 0.7,
    "tau_a": 1.0,
    "tau_b": 1.0,
    "scale_cost": "max_cost",
    "rank": 7,
    "batch_size": 123,
    "initializer": "rank2",
    "initializer_kwargs": {},
    "jit": False,
    "threshold": 2e-3,
    # "norm_error": 2, TODO: check once linear_ot_solver kwargs allowed
    "inner_iterations": 3,
    "min_iterations": 2,
    "max_iterations": 3,
    "gamma": 9.4,
    "gamma_rescale": False,
    "gw_unbalanced_correction": False,
    "ranks": 3,
    "tolerances": 3e-2,
    "warm_start": True,
    "lse_mode": True,
    "power": 3,
    # "cost": "SqEuclidean", TODO: handle
}

<<<<<<< HEAD
fgw_args_1 = gw_args_1.copy()
fgw_args_1["alpha"] = 0.6

fgw_args_2 = gw_args_2.copy()
fgw_args_2["alpha"] = 0.4

gw_solver_args = {
=======
fgw_solver_args = {
>>>>>>> af22a9d4
    "epsilon": "epsilon",
    "rank": "rank",
    "threshold": "threshold",
    "min_iterations": "min_iterations",
    "max_iterations": "max_iterations",
    "initializer": "quad_initializer",
    "initializer_kwargs": "kwargs_init",
    "jit": "jit",
    "warm_start": "_warm_start",
    "initializer": "quad_initializer",
}

<<<<<<< HEAD
gw_sinkhorn_solver_args = {
=======
fgw_sinkhorn_solver_args = {
>>>>>>> af22a9d4
    "lse_mode": "lse_mode",
    # "norm_error": "norm_error", # TODO: check once linear_ot_solver kwargs allowed
    "inner_iterations": "inner_iterations",
}

quad_prob_args = {
    "tau_a": "tau_a",
    "tau_b": "tau_b",
    "gw_unbalanced_correction": "gw_unbalanced_correction",
    "ranks": "ranks",
    "tolerances": "tolerances",
}

geometry_args = {"epsilon": "_epsilon_init", "scale_cost": "_scale_cost"}

pointcloud_args = {
    # "cost": "cost_fn", TODO: handle
    "power": "power",
    "batch_size": "_batch_size",
    "scale_cost": "_scale_cost",
}

sinkhorn_solver_args = {
    "lse_mode": "lse_mode",
    "threshold": "threshold",
    "norm_error": "norm_error",
    "inner_iterations": "inner_iterations",
    "min_iterations": "min_iterations",
    "max_iterations": "max_iterations",
    "initializer": "initializer",
    "initializer_kwargs": "kwargs_init",
    "jit": "jit",
}
lin_prob_args = {
    "tau_a": "tau_a",
    "tau_b": "tau_b",
}<|MERGE_RESOLUTION|>--- conflicted
+++ resolved
@@ -100,12 +100,7 @@
     "scale_cost": "mean",
 }
 
-<<<<<<< HEAD
 gw_args_1 = {
-=======
-fgw_args_1 = {
-    "alpha": 0.6,
->>>>>>> af22a9d4
     "epsilon": 0.5,
     "tau_a": 0.7,
     "tau_b": 0.8,
@@ -131,17 +126,9 @@
     # "cost": "SqEuclidean", #TODO handle
 }
 
-<<<<<<< HEAD
 gw_args_2 = {
-=======
-fgw_args_2 = {
     "alpha": 0.4,
->>>>>>> af22a9d4
     "epsilon": 0.7,
-    "tau_a": 1.0,
-    "tau_b": 1.0,
-    "scale_cost": "max_cost",
-    "rank": 7,
     "batch_size": 123,
     "initializer": "rank2",
     "initializer_kwargs": {},
@@ -162,7 +149,6 @@
     # "cost": "SqEuclidean", TODO: handle
 }
 
-<<<<<<< HEAD
 fgw_args_1 = gw_args_1.copy()
 fgw_args_1["alpha"] = 0.6
 
@@ -170,9 +156,6 @@
 fgw_args_2["alpha"] = 0.4
 
 gw_solver_args = {
-=======
-fgw_solver_args = {
->>>>>>> af22a9d4
     "epsilon": "epsilon",
     "rank": "rank",
     "threshold": "threshold",
@@ -185,11 +168,7 @@
     "initializer": "quad_initializer",
 }
 
-<<<<<<< HEAD
 gw_sinkhorn_solver_args = {
-=======
-fgw_sinkhorn_solver_args = {
->>>>>>> af22a9d4
     "lse_mode": "lse_mode",
     # "norm_error": "norm_error", # TODO: check once linear_ot_solver kwargs allowed
     "inner_iterations": "inner_iterations",
