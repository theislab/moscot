from typing import Any, List, Mapping

import pytest

import numpy as np

from anndata import AnnData

from moscot.solvers._output import BaseSolverOutput
from tests.problems.conftest import (
    fgw_args_1,
    fgw_args_2,
    geometry_args,
    quad_prob_args,
    fgw_solver_args,
    pointcloud_args,
    fgw_sinkhorn_solver_args,
)
from moscot.problems.time._lineage import BirthDeathProblem
from moscot.problems.spatio_temporal import SpatioTemporalProblem


class TestSpatioTemporalProblem:
    @pytest.mark.fast()
    def test_prepare(self, adata_spatio_temporal: AnnData):
        expected_keys = [(0, 1), (1, 2)]
        problem = SpatioTemporalProblem(adata=adata_spatio_temporal)

        assert len(problem) == 0
        assert problem.problems == {}
        assert problem.solutions == {}

        problem = problem.prepare(
            time_key="time",
            spatial_key="spatial",
        )

        assert isinstance(problem.problems, dict)
        assert len(problem.problems) == len(expected_keys)

        for key in problem:
            assert key in expected_keys
            assert isinstance(problem[key], BirthDeathProblem)

    def test_solve_balanced(self, adata_spatio_temporal: AnnData):
        eps = 0.5
        alpha = 0.5
        expected_keys = [(0, 1), (1, 2)]
        problem = SpatioTemporalProblem(adata=adata_spatio_temporal)
        problem = problem.prepare("time", spatial_key="spatial")
        problem = problem.solve(alpha=alpha, epsilon=eps)

        for key, subsol in problem.solutions.items():
            assert isinstance(subsol, BaseSolverOutput)
            assert key in expected_keys

    @pytest.mark.skip(reason="Revisit this once prior and posterior marginals are implemented.")
    def test_solve_unbalanced(self, adata_spatio_temporal: AnnData):
        taus = [9e-1, 1e-2]
        problem1 = SpatioTemporalProblem(adata=adata_spatio_temporal)
        problem2 = SpatioTemporalProblem(adata=adata_spatio_temporal)
        problem1 = problem1.prepare("time", spatial_key="spatial", a="left_marginals", b="right_marginals")
        problem2 = problem2.prepare("time", spatial_key="spatial", a="left_marginals", b="right_marginals")
        problem1 = problem1.solve(tau_a=taus[0], tau_b=taus[0])
        problem2 = problem2.solve(tau_a=taus[1], tau_b=taus[1])

        assert problem1[0, 1].a is not None
        assert problem1[0, 1].b is not None
        assert problem2[0, 1].a is not None
        assert problem2[0, 1].b is not None

        div1 = np.linalg.norm(problem1[0, 1].a[:, -1] - np.ones(len(problem1[0, 1].a[:, -1])))
        div2 = np.linalg.norm(problem2[0, 1].a[:, -1] - np.ones(len(problem2[0, 1].a[:, -1])))
        assert div1 <= div2

    @pytest.mark.fast()
    @pytest.mark.parametrize(
        "gene_set_list",
        [
            [None, None],
            ["human", "human"],
            ["mouse", "mouse"],
            [["ANLN", "ANP32E", "ATAD2"], ["ADD1", "AIFM3", "ANKH"]],
        ],
    )
    def test_score_genes(self, adata_spatio_temporal: AnnData, gene_set_list: List[List[str]]):
        gene_set_proliferation = gene_set_list[0]
        gene_set_apoptosis = gene_set_list[1]
        problem = SpatioTemporalProblem(adata_spatio_temporal)
        problem.score_genes_for_marginals(
            gene_set_proliferation=gene_set_proliferation, gene_set_apoptosis=gene_set_apoptosis
        )

        if gene_set_apoptosis is not None:
            assert problem.proliferation_key == "proliferation"
            assert adata_spatio_temporal.obs["proliferation"] is not None
            assert np.sum(np.isnan(adata_spatio_temporal.obs["proliferation"])) == 0
        else:
            assert problem.proliferation_key is None

        if gene_set_apoptosis is not None:
            assert problem.apoptosis_key == "apoptosis"
            assert adata_spatio_temporal.obs["apoptosis"] is not None
            assert np.sum(np.isnan(adata_spatio_temporal.obs["apoptosis"])) == 0
        else:
            assert problem.apoptosis_key is None

    @pytest.mark.parametrize("args_to_check", [fgw_args_1, fgw_args_2])
    def test_pass_arguments(self, adata_spatio_temporal: AnnData, args_to_check: Mapping[str, Any]):
        problem = SpatioTemporalProblem(adata=adata_spatio_temporal)
        problem = problem.prepare("time", spatial_key="spatial")
        problem = problem.solve(**args_to_check)

<<<<<<< HEAD
        solver = problem[(0, 1)]._solver._solver
        for arg in fgw_solver_args:
            assert hasattr(solver, fgw_solver_args[arg])
            assert getattr(solver, fgw_solver_args[arg]) == args_to_check[arg]

        sinkhorn_solver = solver.linear_ot_solver
        for arg in fgw_sinkhorn_solver_args:
            assert hasattr(sinkhorn_solver, fgw_sinkhorn_solver_args[arg])
            assert getattr(sinkhorn_solver, fgw_sinkhorn_solver_args[arg]) == args_to_check[arg]

        quad_prob = problem[(0, 1)]._solver._problem
        for arg in quad_prob_args:
            assert hasattr(quad_prob, quad_prob_args[arg])
            assert getattr(quad_prob, quad_prob_args[arg]) == args_to_check[arg]
        assert hasattr(quad_prob, "fused_penalty")
        assert quad_prob.fused_penalty == problem[(0, 1)]._solver._alpha_to_fused_penalty(args_to_check["alpha"])

        geom = quad_prob.geom_xx
        for arg in geometry_args:
            assert hasattr(geom, geometry_args[arg])
            assert getattr(geom, geometry_args[arg]) == args_to_check[arg]

        geom = quad_prob.geom_xy
        for arg in pointcloud_args:
            assert hasattr(geom, pointcloud_args[arg])
            assert getattr(geom, pointcloud_args[arg]) == args_to_check[arg]
=======
        key = (0, 1)
        solver = problem[key]._solver._solver
        for arg, val in fgw_solver_args.items():
            assert hasattr(solver, val)
            assert getattr(solver, val) == args_to_check[arg]

        sinkhorn_solver = solver.linear_ot_solver
        for arg, val in fgw_sinkhorn_solver_args.items():
            assert hasattr(sinkhorn_solver, val)
            assert getattr(sinkhorn_solver, val) == args_to_check[arg]

        quad_prob = problem[key]._solver._problem
        for arg, val in quad_prob_args.items():
            assert hasattr(quad_prob, val)
            assert getattr(quad_prob, val) == args_to_check[arg]
        assert hasattr(quad_prob, "fused_penalty")
        assert quad_prob.fused_penalty == problem[key]._solver._alpha_to_fused_penalty(args_to_check["alpha"])

        geom = quad_prob.geom_xx
        for arg, val in geometry_args.items():
            assert hasattr(geom, val)
            assert getattr(geom, val) == args_to_check[arg]

        geom = quad_prob.geom_xy
        for arg, val in pointcloud_args.items():
            assert hasattr(geom, val)
            assert getattr(geom, val) == args_to_check[arg]
>>>>>>> fc3339a9
<|MERGE_RESOLUTION|>--- conflicted
+++ resolved
@@ -111,34 +111,6 @@
         problem = problem.prepare("time", spatial_key="spatial")
         problem = problem.solve(**args_to_check)
 
-<<<<<<< HEAD
-        solver = problem[(0, 1)]._solver._solver
-        for arg in fgw_solver_args:
-            assert hasattr(solver, fgw_solver_args[arg])
-            assert getattr(solver, fgw_solver_args[arg]) == args_to_check[arg]
-
-        sinkhorn_solver = solver.linear_ot_solver
-        for arg in fgw_sinkhorn_solver_args:
-            assert hasattr(sinkhorn_solver, fgw_sinkhorn_solver_args[arg])
-            assert getattr(sinkhorn_solver, fgw_sinkhorn_solver_args[arg]) == args_to_check[arg]
-
-        quad_prob = problem[(0, 1)]._solver._problem
-        for arg in quad_prob_args:
-            assert hasattr(quad_prob, quad_prob_args[arg])
-            assert getattr(quad_prob, quad_prob_args[arg]) == args_to_check[arg]
-        assert hasattr(quad_prob, "fused_penalty")
-        assert quad_prob.fused_penalty == problem[(0, 1)]._solver._alpha_to_fused_penalty(args_to_check["alpha"])
-
-        geom = quad_prob.geom_xx
-        for arg in geometry_args:
-            assert hasattr(geom, geometry_args[arg])
-            assert getattr(geom, geometry_args[arg]) == args_to_check[arg]
-
-        geom = quad_prob.geom_xy
-        for arg in pointcloud_args:
-            assert hasattr(geom, pointcloud_args[arg])
-            assert getattr(geom, pointcloud_args[arg]) == args_to_check[arg]
-=======
         key = (0, 1)
         solver = problem[key]._solver._solver
         for arg, val in fgw_solver_args.items():
@@ -165,5 +137,4 @@
         geom = quad_prob.geom_xy
         for arg, val in pointcloud_args.items():
             assert hasattr(geom, val)
-            assert getattr(geom, val) == args_to_check[arg]
->>>>>>> fc3339a9
+            assert getattr(geom, val) == args_to_check[arg]