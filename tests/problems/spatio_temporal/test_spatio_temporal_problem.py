--- conflicted
+++ resolved
@@ -11,10 +11,10 @@
     fgw_args_1,
     fgw_args_2,
     geometry_args,
-    gw_solver_args,
     quad_prob_args,
+    fgw_solver_args,
     pointcloud_args,
-    gw_sinkhorn_solver_args,
+    fgw_sinkhorn_solver_args,
 )
 from moscot.problems.time._lineage import BirthDeathProblem
 from moscot.problems.spatio_temporal import SpatioTemporalProblem
@@ -111,22 +111,6 @@
         problem = problem.prepare("time", spatial_key="spatial")
         problem = problem.solve(**args_to_check)
 
-<<<<<<< HEAD
-        solver = problem[(0, 1)]._solver._solver
-        for arg in gw_solver_args:
-            assert hasattr(solver, gw_solver_args[arg])
-            assert getattr(solver, gw_solver_args[arg]) == args_to_check[arg]
-
-        sinkhorn_solver = solver.linear_ot_solver
-        for arg in gw_sinkhorn_solver_args:
-            assert hasattr(sinkhorn_solver, gw_sinkhorn_solver_args[arg])
-            assert getattr(sinkhorn_solver, gw_sinkhorn_solver_args[arg]) == args_to_check[arg]
-
-        quad_prob = problem[(0, 1)]._solver._problem
-        for arg in quad_prob_args:
-            assert hasattr(quad_prob, quad_prob_args[arg])
-            assert getattr(quad_prob, quad_prob_args[arg]) == args_to_check[arg]
-=======
         key = (0, 1)
         solver = problem[key]._solver._solver
         for arg, val in fgw_solver_args.items():
@@ -142,7 +126,7 @@
         for arg, val in quad_prob_args.items():
             assert hasattr(quad_prob, val)
             assert getattr(quad_prob, val) == args_to_check[arg]
->>>>>>> 4ca4f7c3
+
         assert hasattr(quad_prob, "fused_penalty")
         assert quad_prob.fused_penalty == problem[key]._solver._alpha_to_fused_penalty(args_to_check["alpha"])
 
