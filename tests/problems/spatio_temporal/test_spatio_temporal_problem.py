--- conflicted
+++ resolved
@@ -126,10 +126,6 @@
         for arg, val in quad_prob_args.items():
             assert hasattr(quad_prob, val)
             assert getattr(quad_prob, val) == args_to_check[arg]
-<<<<<<< HEAD
-
-=======
->>>>>>> af22a9d4
         assert hasattr(quad_prob, "fused_penalty")
         assert quad_prob.fused_penalty == problem[key]._solver._alpha_to_fused_penalty(args_to_check["alpha"])
 
