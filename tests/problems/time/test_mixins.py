--- conflicted
+++ resolved
@@ -101,16 +101,7 @@
         problem[key_1, key_2]._solution = MockSolverOutput(gt_temporal_adata.uns["tmap_10_105"])
         problem[key_2, key_3]._solution = MockSolverOutput(gt_temporal_adata.uns["tmap_105_11"])
         result = problem.cell_transition(
-<<<<<<< HEAD
             10, 10.5, source_groups="cell_type", target_groups="cell_type", forward=forward, online=online
-=======
-            10,
-            10.5,
-            early_annotation="cell_type",
-            late_annotation="cell_type",
-            forward=forward,
-            online=online,
->>>>>>> 4e50baeb
         )
         cell_types_present_key_1 = (
             gt_temporal_adata[gt_temporal_adata.obs[key] == key_1].obs["cell_type"].cat.categories
