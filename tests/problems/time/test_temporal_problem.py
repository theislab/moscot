--- conflicted
+++ resolved
@@ -226,46 +226,7 @@
         )
 
         problem = problem.solve(**args_to_check)
-<<<<<<< HEAD
-
-        solver = problem[(0, 1)]._solver._solver
-        for arg in sinkhorn_solver_args:
-            assert hasattr(solver, sinkhorn_solver_args[arg])
-            el = (
-                getattr(solver, sinkhorn_solver_args[arg])[0]
-                if isinstance(getattr(solver, sinkhorn_solver_args[arg]), tuple)
-                else getattr(solver, sinkhorn_solver_args[arg])
-            )
-            assert el == args_to_check[arg]
-
-        lin_prob = problem[(0, 1)]._solver._problem
-        for arg in lin_prob_args:
-            assert hasattr(lin_prob, lin_prob_args[arg])
-            el = (
-                getattr(lin_prob, lin_prob_args[arg])[0]
-                if isinstance(getattr(lin_prob, lin_prob_args[arg]), tuple)
-                else getattr(lin_prob, lin_prob_args[arg])
-            )
-            assert el == args_to_check[arg]
-
-        geom = lin_prob.geom
-        for arg in geometry_args:
-            assert hasattr(geom, geometry_args[arg])
-            el = (
-                getattr(geom, geometry_args[arg])[0]
-                if isinstance(getattr(geom, geometry_args[arg]), tuple)
-                else getattr(geom, geometry_args[arg])
-            )
-            assert el == args_to_check[arg]
-
-        for arg in pointcloud_args:
-            el = (
-                getattr(geom, pointcloud_args[arg])[0]
-                if isinstance(getattr(geom, pointcloud_args[arg]), tuple)
-                else getattr(geom, pointcloud_args[arg])
-            )
-            assert hasattr(geom, pointcloud_args[arg])
-=======
+
         key = (0, 1)
         solver = problem[key]._solver._solver
         for arg, val in sinkhorn_solver_args.items():
@@ -288,7 +249,6 @@
         for arg, val in pointcloud_args.items():
             el = getattr(geom, val)[0] if isinstance(getattr(geom, val), tuple) else getattr(geom, val)
             assert hasattr(geom, val)
->>>>>>> fc3339a9
             if arg == "cost":
                 assert type(el) == type(args_to_check[arg])  # noqa: E721
             else:
