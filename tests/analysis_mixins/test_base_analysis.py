--- conflicted
+++ resolved
@@ -1,9 +1,6 @@
 from typing import Optional
 
-<<<<<<< HEAD
-=======
 from scipy.sparse.linalg import LinearOperator
->>>>>>> 40340e34
 import pytest
 
 import numpy as np
