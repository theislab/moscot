--- conflicted
+++ resolved
@@ -42,16 +42,9 @@
 
 @pytest.mark.parametrize("jit", [False, True])
 def test_gw_matches_jax(geom_a: Geometry, geom_b: Geometry, jit: bool):
-<<<<<<< HEAD
-    solver = GW(jit=jit)
-
-    solver = solver.fit(geom_a, geom_b)
-    res = gromov_wasserstein(geom_a, geom_b, sinkhorn_kwargs={"jit": jit})
-=======
     solver = GW(jit=jit, epsilon=0.01)
 
     solver = solver.fit(geom_a, geom_b)
     res = gromov_wasserstein(geom_a, geom_b, sinkhorn_kwargs=solver._kwargs, jit=jit, epsilon=solver.epsilon)
->>>>>>> ac473e7e
 
     np.testing.assert_allclose(solver.matrix, res.transport, rtol=1e-5)